--- conflicted
+++ resolved
@@ -1,4 +1,3 @@
-<<<<<<< HEAD
 import datajoint as dj
 
 #import common_device
@@ -7,15 +6,6 @@
 import common_interval
 import common_device
 import pynwb
-=======
->>>>>>> 5856c5b1
-import numpy as np
-import pynwb
-
-import common_interval
-import common_region
-import common_session
-import datajoint as dj
 
 schema = dj.schema('common_ephys')
 
