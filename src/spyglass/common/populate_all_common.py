# HeadDir, Speed, LinPos,
from .common_behav import (PositionSource, RawPosition, StateScriptFile,
                           VideoFile)
from .common_dio import DIOEvents
# from .common_nwbfile import NwbfileKachery
from .common_ephys import Electrode, Raw, SampleCount
from .common_nwbfile import Nwbfile
# from .common_sensors import SensorData
from .common_session import ExperimenterList, Session
from .common_task import TaskEpoch


def populate_all_common(nwb_file_name):
    # Insert session one by one
    fp = [(Nwbfile & {'nwb_file_name': nwb_file_name}).proj()]
    print('Populate Session...')
    Session.populate(fp)
<<<<<<< HEAD
    print()

    # If we use Kachery for data sharing we can uncomment the following two lines. TBD
    # print('Populate NwbfileKachery...')
    # NwbfileKachery.populate()

    print('Populate ExperimenterList...')
    ExperimenterList.populate(fp)
    print()

    # print('Populate ElectrodeGroup...')
    # ElectrodeGroup.populate(fp)
    # print()

    print('Populate Raw...')
    Raw.populate(fp)
    print()
    
    print('Populate Electrode...')
    Electrode.populate(fp)
    print()

    print('Populate SampleCount...')
    SampleCount.populate(fp)

=======
    
    # If we use Kachery for data sharing we can uncomment the following two lines. TBD
    # print('Populate NwbfileKachery...')
    # NwbfileKachery.populate()
    
    print('Populate ExperimenterList...')
    ExperimenterList.populate(fp)
    
    print('Populate ElectrodeGroup...')
    ElectrodeGroup.populate(fp)
    
    print('Populate Electrode...')
    Electrode.populate(fp)
    
    print('Populate Raw...')
    Raw.populate(fp)
    
    print('Populate SampleCount...')
    SampleCount.populate(fp)
    
>>>>>>> 6d666372
    print('Populate DIOEvents...')
    DIOEvents.populate(fp)
    print()

    # sensor data (from analog ProcessingModule) is temporarily removed from NWBFile
    # to reduce file size while it is not being used. add it back in by commenting out
    # the removal code in spyglass/data_import/insert_sessions.py when ready
    # print('Populate SensorData')
    # SensorData.populate(fp)

    print('Populate TaskEpochs')
    TaskEpoch.populate(fp)
    print()

    print('Populate StateScriptFile')
    StateScriptFile.populate(fp)
    print()

    print('Populate VideoFile')
    VideoFile.populate(fp)
    print()

    print('RawPosition...')
    PositionSource.insert_from_nwbfile(nwb_file_name)
    RawPosition.populate(fp)
    print()

    # print('HeadDir...')
    # HeadDir().populate()
    # print('Speed...')
    # Speed().populate()
    # print('LinPos...')
    # LinPos().populate()<|MERGE_RESOLUTION|>--- conflicted
+++ resolved
@@ -15,7 +15,6 @@
     fp = [(Nwbfile & {'nwb_file_name': nwb_file_name}).proj()]
     print('Populate Session...')
     Session.populate(fp)
-<<<<<<< HEAD
     print()
 
     # If we use Kachery for data sharing we can uncomment the following two lines. TBD
@@ -33,7 +32,7 @@
     print('Populate Raw...')
     Raw.populate(fp)
     print()
-    
+
     print('Populate Electrode...')
     Electrode.populate(fp)
     print()
@@ -41,28 +40,6 @@
     print('Populate SampleCount...')
     SampleCount.populate(fp)
 
-=======
-    
-    # If we use Kachery for data sharing we can uncomment the following two lines. TBD
-    # print('Populate NwbfileKachery...')
-    # NwbfileKachery.populate()
-    
-    print('Populate ExperimenterList...')
-    ExperimenterList.populate(fp)
-    
-    print('Populate ElectrodeGroup...')
-    ElectrodeGroup.populate(fp)
-    
-    print('Populate Electrode...')
-    Electrode.populate(fp)
-    
-    print('Populate Raw...')
-    Raw.populate(fp)
-    
-    print('Populate SampleCount...')
-    SampleCount.populate(fp)
-    
->>>>>>> 6d666372
     print('Populate DIOEvents...')
     DIOEvents.populate(fp)
     print()
