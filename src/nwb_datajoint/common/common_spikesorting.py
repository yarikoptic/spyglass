import json
import os
import pathlib
import re
import tempfile
import time
from pathlib import Path
import shutil

import datajoint as dj
import kachery_client as kc
import numpy as np
import pynwb
import scipy.stats as stats
import sortingview
import spikeextractors as se
import spikesorters as ss
import spiketoolkit as st
from mountainsort4._mdaio_impl import readmda

from .common_device import Probe
from .common_lab import LabMember, LabTeam
from .common_ephys import Electrode, ElectrodeGroup, Raw
from .common_interval import (IntervalList, SortInterval,
                              interval_list_excludes_ind,
                              interval_list_intersect)
from .common_nwbfile import AnalysisNwbfile, Nwbfile
from .common_session import Session
from .dj_helper_fn import dj_replace, fetch_nwb
from .nwb_helper_fn import get_valid_intervals
from .utils import add_to_sortingview_workspace, set_workspace_permission

class Timer:
    """
    Timer context manager for measuring time taken by each sorting step
    """

    def __init__(self, *, label='', verbose=False):
        self._label = label
        self._start_time = None
        self._stop_time = None
        self._verbose = verbose

    def elapsed(self):
        if self._stop_time is None:
            return time.time() - self._start_time
        else:
            return self._stop_time - self._start_time

    def __enter__(self):
        self._start_time = time.time()
        return self

    def __exit__(self, exc_type, exc_value, exc_tb):
        self._stop_time = time.time()
        if self._verbose:
            print(f"Elapsed time for {self._label}: {self.elapsed()} sec")


schema = dj.schema('common_spikesorting')


@schema
class SortGroup(dj.Manual):
    definition = """
    # Table for holding the set of electrodes that will be sorted together
    -> Session
    sort_group_id : int  # identifier for a group of electrodes
    ---
    sort_reference_electrode_id = -1 : int  # the electrode to use for reference. -1: no reference, -2: common median
    """

    class SortGroupElectrode(dj.Part):
        definition = """
        -> master
        -> Electrode
        """

    def set_group_by_shank(self, nwb_file_name, references=None):
        """
        Adds sort group entries in SortGroup table based on shank
        Assigns groups to all non-bad channel electrodes based on their shank:
        - Electrodes from probes with 1 shank (e.g. tetrodes) are placed in a
            single group
        - Electrodes from probes with multiple shanks (e.g. polymer probes) are
            placed in one group per shank

        Parameters
        ----------
        nwb_file_name : str
            the name of the NWB file whose electrodes should be put into sorting groups
        references : dict
            Optional. If passed, used to set references. Otherwise, references set using
            original reference electrodes from config. Keys: electrode groups. Values: reference electrode.
        """
        # delete any current groups
        (SortGroup & {'nwb_file_name': nwb_file_name}).delete()
        # get the electrodes from this NWB file
        electrodes = (Electrode() & {'nwb_file_name': nwb_file_name} & {
                      'bad_channel': 'False'}).fetch()
        e_groups = np.unique(electrodes['electrode_group_name'])
        sort_group = 0
        sg_key = dict()
        sge_key = dict()
        sg_key['nwb_file_name'] = sge_key['nwb_file_name'] = nwb_file_name
        for e_group in e_groups:
            # for each electrode group, get a list of the unique shank numbers
            shank_list = np.unique(
                electrodes['probe_shank'][electrodes['electrode_group_name'] == e_group])
            sge_key['electrode_group_name'] = e_group
            # get the indices of all electrodes in this group / shank and set their sorting group
            for shank in shank_list:
                sg_key['sort_group_id'] = sge_key['sort_group_id'] = sort_group
                # specify reference electrode. Use 'references' if passed, otherwise use reference from config
                if not references:
                    shank_elect_ref = electrodes['original_reference_electrode'][np.logical_and(electrodes['electrode_group_name'] == e_group,
                                                                                            electrodes['probe_shank'] == shank)]
                    if np.max(shank_elect_ref) == np.min(shank_elect_ref):
                        sg_key['sort_reference_electrode_id'] = shank_elect_ref[0]
                    else:
                        ValueError(
                            f'Error in electrode group {e_group}: reference electrodes are not all the same')
                else:
                    if e_group not in references.keys():
                        raise Exception(f"electrode group {e_group} not a key in references, so cannot set reference")
                    else:
                        sg_key['sort_reference_electrode_id'] = references[e_group]
                self.insert1(sg_key)

                shank_elect = electrodes['electrode_id'][np.logical_and(electrodes['electrode_group_name'] == e_group,
                                                                        electrodes['probe_shank'] == shank)]
                for elect in shank_elect:
                    sge_key['electrode_id'] = elect
                    self.SortGroupElectrode().insert1(sge_key)
                sort_group += 1

    def set_group_by_electrode_group(self, nwb_file_name):
        '''
        :param: nwb_file_name - the name of the nwb whose electrodes should be put into sorting groups
        :return: None
        Assign groups to all non-bad channel electrodes based on their electrode group and sets the reference for each group
        to the reference for the first channel of the group.
        '''
        # delete any current groups
        (SortGroup & {'nwb_file_name': nwb_file_name}).delete()
        # get the electrodes from this NWB file
        electrodes = (Electrode() & {'nwb_file_name': nwb_file_name} & {
                      'bad_channel': 'False'}).fetch()
        e_groups = np.unique(electrodes['electrode_group_name'])
        sg_key = dict()
        sge_key = dict()
        sg_key['nwb_file_name'] = sge_key['nwb_file_name'] = nwb_file_name
        sort_group = 0
        for e_group in e_groups:
            sge_key['electrode_group_name'] = e_group
            sg_key['sort_group_id'] = sge_key['sort_group_id'] = sort_group
            # get the list of references and make sure they are all the same
            shank_elect_ref = electrodes['original_reference_electrode'][electrodes['electrode_group_name'] == e_group]
            if np.max(shank_elect_ref) == np.min(shank_elect_ref):
                sg_key['sort_reference_electrode_id'] = shank_elect_ref[0]
            else:
                ValueError(
                    f'Error in electrode group {e_group}: reference electrodes are not all the same')
            self.insert1(sg_key)

            shank_elect = electrodes['electrode_id'][electrodes['electrode_group_name'] == e_group]
            for elect in shank_elect:
                sge_key['electrode_id'] = elect
                self.SortGroupElectrode().insert1(sge_key)
            sort_group += 1

    def set_reference_from_list(self, nwb_file_name, sort_group_ref_list):
        '''
        Set the reference electrode from a list containing sort groups and reference electrodes
        :param: sort_group_ref_list - 2D array or list where each row is [sort_group_id reference_electrode]
        :param: nwb_file_name - The name of the NWB file whose electrodes' references should be updated
        :return: Null
        '''
        key = dict()
        key['nwb_file_name'] = nwb_file_name
<<<<<<< HEAD
        sort_group_list = (SortGroup() & key).fetch()
        (SortGroup & {'nwb_file_name': nwb_file_name}).delete()
=======
        sort_group_list = (SortGroup() & key).fetch1()
>>>>>>> 71aa8e96
        for sort_group in sort_group_list:
            key['sort_group_id'] = sort_group
            self.insert(dj_replace(sort_group_list, sort_group_ref_list,
                                    'sort_group_id', 'sort_reference_electrode_id'),
                                             replace="True")

    def get_geometry(self, sort_group_id, nwb_file_name):
        """
        Returns a list with the x,y coordinates of the electrodes in the sort group
        for use with the SpikeInterface package. Converts z locations to y where appropriate
        :param sort_group_id: the id of the sort group
        :param nwb_file_name: the name of the nwb file for the session you wish to use
        :param prb_file_name: the name of the output prb file
        :return: geometry: list of coordinate pairs, one per electrode
        """

        # create the channel_groups dictiorary
        channel_group = dict()
        key = dict()
        key['nwb_file_name'] = nwb_file_name
        sort_group_list = (SortGroup() & key).fetch('sort_group_id')
        max_group = int(np.max(np.asarray(sort_group_list)))
        electrodes = (Electrode() & key).fetch()

        key['sort_group_id'] = sort_group_id
        sort_group_electrodes = (SortGroup.SortGroupElectrode() & key).fetch()
        electrode_group_name = sort_group_electrodes['electrode_group_name'][0]
        probe_type = (ElectrodeGroup & {'nwb_file_name': nwb_file_name,
                                        'electrode_group_name': electrode_group_name}).fetch1('probe_type')
        channel_group[sort_group_id] = dict()
        channel_group[sort_group_id]['channels'] = sort_group_electrodes['electrode_id'].tolist()

        label = list()
        n_chan = len(channel_group[sort_group_id]['channels'])

        geometry = np.zeros((n_chan, 2), dtype='float')
        tmp_geom = np.zeros((n_chan, 3), dtype='float')
        for i, electrode_id in enumerate(channel_group[sort_group_id]['channels']):
            # get the relative x and y locations of this channel from the probe table
            probe_electrode = int(
                electrodes['probe_electrode'][electrodes['electrode_id'] == electrode_id])
            rel_x, rel_y, rel_z = (Probe().Electrode() & {'probe_type': probe_type,
                                                          'probe_electrode': probe_electrode}).fetch('rel_x', 'rel_y', 'rel_z')
            # TODO: Fix this HACK when we can use probeinterface:
            rel_x = float(rel_x)
            rel_y = float(rel_y)
            rel_z = float(rel_z)
            tmp_geom[i, :] = [rel_x, rel_y, rel_z]

        # figure out which columns have coordinates
        n_found = 0
        for i in range(3):
            if np.any(np.nonzero(tmp_geom[:, i])):
                if n_found < 2:
                    geometry[:, n_found] = tmp_geom[:, i]
                    n_found += 1
                else:
                    Warning(
                        f'Relative electrode locations have three coordinates; only two are currenlty supported')
        return np.ndarray.tolist(geometry)


@schema
class SpikeSorter(dj.Manual):
    definition = """
    # Table that holds the list of spike sorters avaialbe through spikeinterface
    sorter_name: varchar(80) # the name of the spike sorting algorithm
    """

    def insert_from_spikeinterface(self):
        '''
        Add each of the sorters from spikeinterface.sorters
        :return: None
        '''
        sorters = ss.available_sorters()
        for sorter in sorters:
            self.insert1({'sorter_name': sorter}, skip_duplicates="True")


@schema
class SpikeSorterParameters(dj.Manual):
    definition = """
    -> SpikeSorter
    parameter_set_name: varchar(80) # label for this set of parameters
    ---
    parameter_dict: blob # dictionary of parameter names and values
    filter_parameter_dict: blob # dictionary of filter parameter names and
    """

    def insert_from_spikeinterface(self):
        '''
        Add each of the default parameter dictionaries from spikeinterface.sorters
        :return: None
        '''
        # set up the default filter parameters
        frequency_min = 300  # high pass filter value
        frequency_max = 6000  # low pass filter value
        filter_width = 1000  # the number of coefficients in the filter
        filter_chunk_size = 2000000  # the size of the chunk for the filtering

        sort_param_dict = dict()
        sort_param_dict['parameter_set_name'] = 'default'
        sort_param_dict['filter_parameter_dict'] = {'frequency_min': frequency_min,
                                                    'frequency_max': frequency_max,
                                                    'filter_width': filter_width,
                                                    'filter_chunk_size': filter_chunk_size}
        sorters = ss.available_sorters()
        for sorter in sorters:
            if len((SpikeSorter() & {'sorter_name': sorter}).fetch()):
                sort_param_dict['sorter_name'] = sorter
                sort_param_dict['parameter_dict'] = ss.get_default_params(
                    sorter)
                self.insert1(sort_param_dict, skip_duplicates=True)
            else:
                print(
                    f'Error in SpikeSorterParameter: sorter {sorter} not in SpikeSorter schema')
                continue


@schema
class SpikeSortingWaveformParameters(dj.Manual):
    definition = """
    waveform_parameters_name: varchar(80) # the name for this set of waveform extraction parameters
    ---
    waveform_parameter_dict: blob # a dictionary containing the SpikeInterface waveform parameters
    """


@schema
class SpikeSortingMetrics(dj.Manual):
    definition = """
    # Table for holding the parameters for computing quality metrics
    cluster_metrics_list_name: varchar(80) # the name for this list of cluster metrics
    ---
    metric_dict: blob            # dict of SpikeInterface metrics with True / False elements to indicate whether a given metric should be computed.
    metric_parameter_dict: blob  # dict of parameters for the metrics
    """

    def get_metric_dict(self):
        """Get the current list of metrics from spike interface and create a
        dictionary with all False elemnets.
        Users should set the desired set of metrics to be true and insert a new
        entry for that set.
        """
        metrics_list = st.validation.get_quality_metrics_list()
        metric_dict = {metric: False for metric in metrics_list}
        return metric_dict

    def get_metric_parameter_dict(self):
        """
        Get params for the metrics specified in the metric dict

        Parameters
        ----------
        metric_dict: dict
          a dictionary in which a key is the name of a quality metric and the value
          is a boolean
        """
        # TODO replace with call to spiketoolkit when available
        metric_params_dict = {'isi_threshold': 0.003,                 # Interspike interval threshold in s for ISI metric (default 0.003)
                              # SNR mode: median absolute deviation ('mad) or standard deviation ('std') (default 'mad')
                              'snr_mode': 'mad',
                              # length of data to use for noise estimation (default 10.0)
                              'snr_noise_duration': 10.0,
                              # Maximum number of spikes to compute templates for SNR from (default 1000)
                              'max_spikes_per_unit_for_snr': 1000,
                              # Use 'mean' or 'median' to compute templates
                              'template_mode': 'mean',
                              # direction of the maximum channel peak: 'both', 'neg', or 'pos' (default 'both')
                              'max_channel_peak': 'both',
                              # Maximum number of spikes to compute templates for noise overlap from (default 1000)
                              'max_spikes_per_unit_for_noise_overlap': 1000,
                              # Number of features to use for PCA for noise overlap
                              'noise_overlap_num_features': 5,
                              # Number of nearest neighbors for noise overlap
                              'noise_overlap_num_knn': 1,
                              # length of period in s for evaluating drift (default 60 s)
                              'drift_metrics_interval_s': 60,
                              # Minimum number of spikes in an interval for evaluation of drift (default 10)
                              'drift_metrics_min_spikes_per_interval': 10,
                              # Max spikes to be used for silhouette metric
                              'max_spikes_for_silhouette': 1000,
                              # Number of channels to be used for the PC extraction and comparison (default 7)
                              'num_channels_to_compare': 7,
                              'max_spikes_per_cluster': 1000,         # Max spikes to be used from each unit
                              # Max spikes to be used for nearest-neighbors calculation
                              'max_spikes_for_nn': 1000,
                              # number of nearest clusters to use for nearest neighbor calculation (default 4)
                              'n_neighbors': 4,
                              # number of parallel jobs (default 96 in spiketoolkit, changed to 24)
                              'n_jobs': 24,
                              # If True, waveforms are saved as memmap object (recommended for long recordings with many channels)
                              'memmap': False,
                              'max_spikes_per_unit': 2000,            # Max spikes to use for computing waveform
                              'seed': 47,                             # Random seed for reproducibility
                              'verbose': True}                        # If nonzero (True), will be verbose in metric computation
        return metric_params_dict

    def get_default_metrics_entry(self):
        """
        Re-inserts the entry for Frank lab default parameters
        (run in case it gets accidentally deleted)
        """
        cluster_metrics_list_name = 'franklab_default_cluster_metrics'
        metric_dict = self.get_metric_dict()
        metric_dict['firing_rate'] = True
        metric_dict['nn_hit_rate'] = True
        metric_dict['noise_overlap'] = True
        metric_parameter_dict = self.get_metric_parameter_dict()
        self.insert1([cluster_metrics_list_name, metric_dict,
                      metric_parameter_dict], replace=True)

    @staticmethod
    def selected_metrics_list(metric_dict):
        return [metric for metric in metric_dict.keys() if metric_dict[metric]]

    def validate_metrics_list(self, key):
        """ Checks whether metrics_list contains only valid metric names

        :param key: key for metrics to validate
        :type key: dict
        :return: True or False
        :rtype: boolean
        """
        # TODO: get list of valid metrics from spiketoolkit when available
        valid_metrics = self.get_metric_dict()
        metric_dict = (self & key).fetch1('metric_dict')
        valid = True
        for metric in metric_dict:
            if not metric in valid_metrics.keys():
                print(
                    f'Error: {metric} not in list of valid metrics: {valid_metrics}')
                valid = False
        return valid

    def compute_metrics(self, cluster_metrics_list_name, recording, sorting):
        """
        Use spikeinterface to compute the list of selected metrics for a sorting

        Parameters
        ----------
        cluster_metrics_list_name: str
        recording: spikeinterface RecordingExtractor
        sorting: spikeinterface SortingExtractor

        Returns
        -------
        metrics: pandas.dataframe
        """
        m = (self & {'cluster_metrics_list_name': cluster_metrics_list_name}).fetch1()

        return st.validation.compute_quality_metrics(sorting=sorting,
                                                     recording=recording,
                                                     metric_names=self.selected_metrics_list(
                                                         m['metric_dict']),
                                                     as_dataframe=True,
                                                     **m['metric_parameter_dict'])


@schema
class SpikeSortingArtifactParameters(dj.Manual):
    definition = """
    # Table for holding parameters related to artifact detection
    artifact_param_name: varchar(200) #name for this set of parameters
    ---
    parameter_dict: BLOB    # dictionary of parameters for get_no_artifact_times() function
    """

    def get_no_artifact_times(self, recording, zscore_thresh=-1.0, amplitude_thresh=-1.0,
                              proportion_above_thresh=1.0, zero_window_len=1.0, skip: bool=True):
        """returns an interval list of valid times, excluding detected artifacts found in data within recording extractor.
        Artifacts are defined as periods where the absolute amplitude of the signal exceeds one
        or both specified thresholds on the proportion of channels specified, with the period extended
        by the zero_window/2 samples on each side
        Threshold values <0 are ignored.

        :param recording: recording extractor
        :type recording: SpikeInterface recording extractor object
        :param zscore_thresh: Stdev threshold for exclusion, defaults to -1.0
        :type zscore_thresh: float, optional
        :param amplitude_thresh: Amplitude threshold for exclusion, defaults to -1.0
        :type amplitude_thresh: float, optional
        :param proportion_above_thresh:
        :type float, optional
        :param zero_window_len: the width of the window in milliseconds to zero out (window/2 on each side of threshold crossing)
        :type int, optional
        :return: [array of valid times]
        :type: [numpy array]
        """

        # if no thresholds were specified, we return an array with the timestamps of the first and last samples
        if zscore_thresh <= 0 and amplitude_thresh <= 0:
            return np.asarray([[recording._timestamps[0], recording._timestamps[recording.get_num_frames()]]])

        half_window_points = np.round(
            recording.get_sampling_frequency() * 1000 * zero_window_len / 2)
        nelect_above = np.round(proportion_above_thresh * data.shape[0])
        # get the data traces
        data = recording.get_traces()

        # compute the number of electrodes that have to be above threshold based on the number of rows of data
        nelect_above = np.round(
            proportion_above_thresh * len(recording.get_channel_ids()))

        # apply the amplitude threshold
        above_a = np.abs(data) > amplitude_thresh

        # zscore the data and get the absolute value for thresholding
        dataz = np.abs(stats.zscore(data, axis=1))
        above_z = dataz > zscore_thresh

        above_both = np.ravel(np.argwhere(
            np.sum(np.logical_and(above_z, above_a), axis=0) >= nelect_above))
        valid_timestamps = recording._timestamps
        # for each above threshold point, set the timestamps on either side of it to -1
        for a in above_both:
            valid_timestamps[a - half_window_points:a +
                             half_window_points] = -1

        # use get_valid_intervals to find all of the resulting valid times.
        return get_valid_intervals(valid_timestamps[valid_timestamps != -1], recording.get_sampling_frequency(), 1.5, 0.001)


@schema
class SpikeSortingParameters(dj.Manual):
    definition = """
    # Table for holding parameters for each spike sorting run
    -> SortGroup
    -> SpikeSorterParameters
    -> SortInterval
    ---
    -> SpikeSortingArtifactParameters
    -> SpikeSortingMetrics
    -> IntervalList
    -> LabTeam
    import_path = '': varchar(200) # optional path to previous curated sorting output
    """


@schema
class SpikeSorting(dj.Computed):
    definition = """
    # Table for holding spike sorting runs
    -> SpikeSortingParameters
    ---
    -> AnalysisNwbfile
    units_object_id: varchar(40)           # Object ID for the units in NWB file
    time_of_sort=0: int                    # This is when the sort was done
    curation_feed_uri='': varchar(1000)    # Labbox-ephys feed for curation
    sorting_id='none': varchar(20)         # the sorting id of the  sorting that was added
    """

    def make(self, key):
        """
        Runs spike sorting on the data and parameters specified by the
        SpikeSortingParameter table and inserts a new entry to SpikeSorting table.
        Specifically,

        (1) Creates a new NWB file (analysis NWB file) that will hold the results of
            the sort (in .../analysis/)
        (2) Creates a se.RecordingExtractor
        (3) Creates a se.SortingExtractor based on (2) (i.e. runs the sort)
        (4) Saves (2) and (3) to another NWB file (in .../spikesorting/)
        (5) Creates a feed and workspace for curation based on labbox-ephys

        Parameters
        ----------
        key: dict
            partially filled entity; value of primary keys from key source
            (in this case SpikeSortingParameters)
        """
        team_name = (SpikeSortingParameters & key).fetch1('team_name')
        key['analysis_file_name'] = AnalysisNwbfile().create(key['nwb_file_name'])

        sort_interval = (SortInterval & {'nwb_file_name': key['nwb_file_name'],
                                         'sort_interval_name': key['sort_interval_name']}).fetch1('sort_interval')
        sort_interval_valid_times = self.get_sort_interval_valid_times(key)

        # TODO: finish `import_sorted_data` function below

        with Timer(label='getting filtered recording extractor', verbose=True):
            recording = self.get_filtered_recording_extractor(key)
            recording_timestamps = recording._timestamps

        # get the artifact detection parameters and apply artifact detection to zero out artifacts
        artifact_key = (SpikeSortingParameters & key).fetch1(
            'artifact_param_name')
        artifact_param_dict = (SpikeSortingArtifactParameters & {
                               'artifact_param_name': artifact_key}).fetch1('parameter_dict')
        if not artifact_param_dict['skip']:
            no_artifact_valid_times = SpikeSortingArtifactParameters.get_no_artifact_times(
                recording, **artifact_param_dict)
            # update the sort interval valid times to exclude the artifacts
            sort_interval_valid_times = interval_list_intersect(
                sort_interval_valid_times, no_artifact_valid_times)
            # exclude the invalid times
            mask = np.full(recording.get_num_frames(), True, dtype='bool')
            mask[interval_list_excludes_ind(
                sort_interval_valid_times, recording_timestamps)] = False
            recording = st.preprocessing.mask(recording, mask)

        # Path to files that will hold recording and sorting extractors
        extractor_file_name = key['nwb_file_name'] \
            + '_' + key['sort_interval_name'] \
            + '_' + str(key['sort_group_id']) \
            + '_' + key['sorter_name'] \
            + '_' + key['parameter_set_name'] + '.nwb'
        analysis_path = str(Path(os.environ['SPIKE_SORTING_STORAGE_DIR'])
                            / key['analysis_file_name'])

        if not os.path.isdir(analysis_path):
            os.mkdir(analysis_path)
        extractor_nwb_path = str(Path(analysis_path) / extractor_file_name)

        metadata = {}
        metadata['Ecephys'] = {'ElectricalSeries': {'name': 'ElectricalSeries',
                                                    'description': key['nwb_file_name'] +
                                                    '_' + key['sort_interval_name'] +
                                                    '_' + str(key['sort_group_id'])}}
        with Timer(label=f'writing filtered NWB recording extractor to {extractor_nwb_path}', verbose=True):
            # TODO: save timestamps together
            # Caching the extractor GREATLY speeds up the subsequent processing and NWB writing
            tmpfile = tempfile.NamedTemporaryFile(dir='/stelmo/nwb/tmp')
            recording = se.CacheRecordingExtractor(
                recording, save_path=tmpfile.name, chunk_mb=1000, n_jobs=4)
            # TODO: consider writing NWB or other recording extractor in a separate process
            se.NwbRecordingExtractor.write_recording(recording, save_path=extractor_nwb_path,
                                                     buffer_mb=10000, overwrite=True, metadata=metadata,
                                                     es_key='ElectricalSeries')

        # whiten the extractor for sorting and metric calculations
        print('\nWhitening recording...')
        with Timer(label=f'whitening', verbose=True):
            filter_params = (SpikeSorterParameters & {'sorter_name': key['sorter_name'],
                                                      'parameter_set_name': key['parameter_set_name']}).fetch1('filter_parameter_dict')
            recording = st.preprocessing.whiten(
                recording, seed=0, chunk_size=filter_params['filter_chunk_size'])

        print(f'\nRunning spike sorting on {key}...')
        sort_parameters = (SpikeSorterParameters & {'sorter_name': key['sorter_name'],
                                                    'parameter_set_name': key['parameter_set_name']}).fetch1()

        sorting = ss.run_sorter(key['sorter_name'], recording,
                                output_folder=os.getenv(
                                    'SORTING_TEMP_DIR', None),
                                **sort_parameters['parameter_dict'])

        key['time_of_sort'] = int(time.time())

        # TODO: save timestamps
        se.NwbSortingExtractor.write_sorting(
            sorting, save_path=extractor_nwb_path)

        with Timer(label='computing quality metrics', verbose=True):
            # tmpfile = tempfile.NamedTemporaryFile(dir='/stelmo/nwb/tmp')
            # metrics_recording = se.CacheRecordingExtractor(recording, save_path=tmpfile.name, chunk_mb=10000)
            cluster_metrics_list_name = (SpikeSortingParameters & key).fetch1(
                'cluster_metrics_list_name')
            metrics = SpikeSortingMetrics().compute_metrics(cluster_metrics_list_name, recording, sorting)

        print('\nSaving sorting results...')
        units = dict()
        units_valid_times = dict()
        units_sort_interval = dict()
        unit_ids = sorting.get_unit_ids()
        for unit_id in unit_ids:
            spike_times_in_samples = sorting.get_unit_spike_train(
                unit_id=unit_id)
            units[unit_id] = recording_timestamps[spike_times_in_samples]
            units_valid_times[unit_id] = sort_interval_valid_times
            units_sort_interval[unit_id] = [sort_interval]

        units_object_id, _ = AnalysisNwbfile().add_units(key['analysis_file_name'],
                                                         units, units_valid_times,
                                                         units_sort_interval,
                                                         metrics=metrics)

        AnalysisNwbfile().add(key['nwb_file_name'], key['analysis_file_name'])
        key['units_object_id'] = units_object_id

        print('\nGenerating feed for curation...')
        workspace_name = key['analysis_file_name']
        recording_label = key['nwb_file_name'] + '_' + \
            key['sort_interval_name'] + '_' + str(key['sort_group_id'])
        sorting_label = key['sorter_name'] + '_' + key['parameter_set_name']
        workspace_uri, sorting_id = add_to_sortingview_workspace(workspace_name, recording_label, sorting_label, extractor_nwb_path, metrics=metrics)

        key['sorting_id'] = sorting_id      
        key['curation_feed_uri'] = workspace_uri
        
        # Give permission to workspace based on Google account
        team_members = (LabTeam.LabTeamMember & {'team_name': team_name}).fetch('lab_member_name')
        set_workspace_permission(workspace_name, team_members)
        
        self.insert1(key)
        print('\nDone - entry inserted to table.')
      
    def delete(self):
        """
        Extends the delete method of base class to implement permission checking
        """
        current_user_name = dj.config['database.user']
        entries = self.fetch()
        permission_bool = np.zeros((len(entries),))
        print(f'Attempting to delete {len(entries)} entries, checking permission...')
    
        for entry_idx in range(len(entries)):
            # check the team name for the entry, then look up the members in that team, then get their datajoint user names
            team_name = (SpikeSortingParameters & (SpikeSortingParameters & entries[entry_idx]).proj()).fetch1()['team_name']
            lab_member_name_list = (LabTeam.LabTeamMember & {'team_name': team_name}).fetch('lab_member_name')
            datajoint_user_names = []
            for lab_member_name in lab_member_name_list:
                datajoint_user_names.append((LabMember.LabMemberInfo & {'lab_member_name': lab_member_name}).fetch1('datajoint_user_name'))
            permission_bool[entry_idx] = current_user_name in datajoint_user_names
        if np.sum(permission_bool)==len(entries):
            print('Permission to delete all specified entries granted.')
            super().delete()
        else:
            raise Exception('You do not have permission to delete all specified entries. Not deleting anything.')
    
    def get_stored_recording_sorting(self, key):
        """Retrieves the stored recording and sorting extractors given the key to a SpikeSorting

        Args:
            key (dict): key to retrieve one SpikeSorting entry
        """
        # TODO write this function

    def fetch_nwb(self, *attrs, **kwargs):
        return fetch_nwb(self, (AnalysisNwbfile, 'analysis_file_abs_path'), *attrs, **kwargs)

    def get_sort_interval_valid_times(self, key):
        """
        Identifies the intersection between sort interval specified by the user
        and the valid times (times for which neural data exist)

        Parameters
        ----------
        key: dict
            specifies a (partially filled) entry of SpikeSorting table

        Returns
        -------
        sort_interval_valid_times: ndarray of tuples
            (start, end) times for valid stretches of the sorting interval
        """
        sort_interval = (SortInterval & {'nwb_file_name': key['nwb_file_name'],
                                         'sort_interval_name': key['sort_interval_name']}).fetch1('sort_interval')
        interval_list_name = (SpikeSortingParameters &
                              key).fetch1('interval_list_name')
        valid_times = (IntervalList & {'nwb_file_name': key['nwb_file_name'],
                                       'interval_list_name': interval_list_name}).fetch1('valid_times')
        sort_interval_valid_times = interval_list_intersect(
            sort_interval, valid_times)
        return sort_interval_valid_times

    def get_filtered_recording_extractor(self, key):
        """
        Generates a RecordingExtractor object based on parameters in key.
        (1) Loads the NWB file created during insertion as a NwbRecordingExtractor
        (2) Slices the NwbRecordingExtractor in time (interval) and space (channels) to
            get a SubRecordingExtractor
        (3) Applies referencing, and bandpass filtering

        Parameters
        ----------
        key: dict

        Returns
        -------
        sub_R: se.SubRecordingExtractor
        """
        #print('In get_filtered_recording_extractor')
        with Timer(label='filtered recording extractor setup', verbose=True):
            nwb_file_abs_path = Nwbfile().get_abs_path(key['nwb_file_name'])
            with pynwb.NWBHDF5IO(nwb_file_abs_path, 'r', load_namespaces=True) as io:
                nwbfile = io.read()
                timestamps = nwbfile.acquisition['e-series'].timestamps[:]

            # raw_data_obj = (Raw & {'nwb_file_name': key['nwb_file_name']}).fetch_nwb()[0]['raw']
            # timestamps = np.asarray(raw_data_obj.timestamps)

            sort_interval = (SortInterval & {'nwb_file_name': key['nwb_file_name'],
                                             'sort_interval_name': key['sort_interval_name']}).fetch1('sort_interval')

            sort_indices = np.searchsorted(timestamps, np.ravel(sort_interval))
            assert sort_indices[1] - sort_indices[0] > 1000, f'Error in get_recording_extractor: sort indices {sort_indices} are not valid'

            electrode_ids = (SortGroup.SortGroupElectrode & {'nwb_file_name': key['nwb_file_name'],
                                                             'sort_group_id': key['sort_group_id']}).fetch('electrode_id')
            electrode_group_name = (SortGroup.SortGroupElectrode & {'nwb_file_name': key['nwb_file_name'],
                                                                    'sort_group_id': key['sort_group_id']}).fetch('electrode_group_name')
            electrode_group_name = np.int(electrode_group_name[0])
            probe_type = (Electrode & {'nwb_file_name': key['nwb_file_name'],
                                       'electrode_group_name': electrode_group_name,
                                       'electrode_id': electrode_ids[0]}).fetch1('probe_type')

        with Timer(label='NWB recording extractor create from file', verbose=True):
            R = se.NwbRecordingExtractor(Nwbfile.get_abs_path(key['nwb_file_name']),
                                         electrical_series_name='e-series')

        sub_R = se.SubRecordingExtractor(
            R, start_frame=sort_indices[0], end_frame=sort_indices[1])

        sort_reference_electrode_id = int((SortGroup & {'nwb_file_name': key['nwb_file_name'],
                                                        'sort_group_id': key['sort_group_id']}).fetch('sort_reference_electrode_id'))

        # make a list of the channels in the sort group and the reference channel if it exists
        channel_ids = electrode_ids.tolist()

        if sort_reference_electrode_id >= 0:
            # make a list of the channels in the sort group and the reference channel if it exists
            channel_ids.append(sort_reference_electrode_id)

        sub_R = se.SubRecordingExtractor(R, channel_ids=channel_ids,
                                         start_frame=sort_indices[0],
                                         end_frame=sort_indices[1])

        # Caching the extractor GREATLY speeds up the subsequent processing and NWB writing
        tmpfile = tempfile.NamedTemporaryFile(dir='/stelmo/nwb/tmp')
        sub_R = se.CacheRecordingExtractor(
            sub_R, save_path=tmpfile.name, chunk_mb=10000)

        if sort_reference_electrode_id >= 0:
            sub_R = st.preprocessing.common_reference(sub_R, reference='single',
                                                      ref_channels=sort_reference_electrode_id)
            # now restrict it to just the electrode IDs in the sort group
            sub_R = se.SubRecordingExtractor(
                sub_R, channel_ids=electrode_ids.tolist())

        elif sort_reference_electrode_id == -2:
            sub_R = st.preprocessing.common_reference(
                sub_R, reference='median')

        filter_params = (SpikeSorterParameters & {'sorter_name': key['sorter_name'],
                                                  'parameter_set_name': key['parameter_set_name']}).fetch1('filter_parameter_dict')
        sub_R = st.preprocessing.bandpass_filter(sub_R, freq_min=filter_params['frequency_min'],
                                                 freq_max=filter_params['frequency_max'],
                                                 freq_wid=filter_params['filter_width'],
                                                 chunk_size=filter_params['filter_chunk_size'],
                                                 dtype='float32', )

        # Make sure the locations are set correctly
        sub_R.set_channel_locations(SortGroup().get_geometry(
            key['sort_group_id'], key['nwb_file_name']))

        # give timestamps for the SubRecordingExtractor
        # TODO: change this once spikeextractors is updated
        sub_R._timestamps = timestamps[sort_indices[0]:sort_indices[1]]

        return sub_R

    @staticmethod
    def get_recording_timestamps(key):
        """Returns the timestamps for the specified SpikeSorting entry

        Args:
            key (dict): the SpikeSorting key
        Returns:
            timestamps (numpy array)
        """
        nwb_file_abs_path = Nwbfile().get_abs_path(key['nwb_file_name'])
        # TODO fix to work with any electrical series object
        with pynwb.NWBHDF5IO(nwb_file_abs_path, 'r', load_namespaces=True) as io:
            nwbfile = io.read()
            timestamps = nwbfile.acquisition['e-series'].timestamps[:]

        sort_interval = (SortInterval & {'nwb_file_name': key['nwb_file_name'],
                                         'sort_interval_name': key['sort_interval_name']}).fetch1('sort_interval')

        sort_indices = np.searchsorted(timestamps, np.ravel(sort_interval))
        timestamps = timestamps[sort_indices[0]:sort_indices[1]]
        return timestamps

    def get_sorting_extractor(self, key, sort_interval):
        # TODO: replace with spikeinterface call if possible
        """Generates a numpy sorting extractor given a key that retrieves a SpikeSorting and a specified sort interval

        :param key: key for a single SpikeSorting
        :type key: dict
        :param sort_interval: [start_time, end_time]
        :type sort_interval: numpy array
        :return: a spikeextractors sorting extractor with the sorting information
        """
        # get the units object from the NWB file that the data are stored in.
        units = (SpikeSorting & key).fetch_nwb()[0]['units'].to_dataframe()
        unit_timestamps = []
        unit_labels = []

        raw_data_obj = (Raw() & {'nwb_file_name': key['nwb_file_name']}).fetch_nwb()[
            0]['raw']
        # get the indices of the data to use. Note that spike_extractors has a time_to_frame function,
        # but it seems to set the time of the first sample to 0, which will not match our intervals
        timestamps = np.asarray(raw_data_obj.timestamps)
        sort_indices = np.searchsorted(timestamps, np.ravel(sort_interval))

        unit_timestamps_list = []
        # TODO: do something more efficient here; note that searching for maching sort_intervals within pandas doesn't seem to work
        for index, unit in units.iterrows():
            if np.ndarray.all(np.ravel(unit['sort_interval']) == sort_interval):
                # unit_timestamps.extend(unit['spike_times'])
                unit_frames = np.searchsorted(
                    timestamps, unit['spike_times']) - sort_indices[0]
                unit_timestamps.extend(unit_frames)
                # unit_timestamps_list.append(unit_frames)
                unit_labels.extend([index] * len(unit['spike_times']))

        output = se.NumpySortingExtractor()
        output.set_times_labels(times=np.asarray(
            unit_timestamps), labels=np.asarray(unit_labels))
        return output

    # TODO: write a function to import sorted data
    def import_sorted_data():
        # Check if spikesorting has already been run on this dataset;
        # if import_path is not empty, that means there exists a previous spikesorting run
        import_path = (SpikeSortingParameters() & key).fetch1('import_path')
        if import_path != '':
            sort_path = Path(import_path)
            assert sort_path.exists(
            ), f'Error: import_path {import_path} does not exist when attempting to import {(SpikeSortingParameters() & key).fetch1()}'
            # the following assumes very specific file names from the franklab, change as needed
            firings_path = sort_path / 'firings_processed.mda'
            assert firings_path.exists(
            ), f'Error: {firings_path} does not exist when attempting to import {(SpikeSortingParameters() & key).fetch1()}'
            # The firings has three rows, the electrode where the peak was detected, the sample count, and the cluster ID
            firings = readmda(str(firings_path))
            # get the clips
            clips_path = sort_path / 'clips.mda'
            assert clips_path.exists(
            ), f'Error: {clips_path} does not exist when attempting to import {(SpikeSortingParameters() & key).fetch1()}'
            clips = readmda(str(clips_path))
            # get the timestamps corresponding to this sort interval
            # TODO: make sure this works on previously sorted data
            timestamps = timestamps[np.logical_and(
                timestamps >= sort_interval[0], timestamps <= sort_interval[1])]
            # get the valid times for the sort_interval
            sort_interval_valid_times = interval_list_intersect(
                np.array([sort_interval]), valid_times)

            # get a list of the cluster numbers
            unit_ids = np.unique(firings[2, :])
            for index, unit_id in enumerate(unit_ids):
                unit_indices = np.ravel(np.argwhere(firings[2, :] == unit_id))
                units[unit_id] = timestamps[firings[1, unit_indices]]
                units_templates[unit_id] = np.mean(
                    clips[:, :, unit_indices], axis=2)
                units_valid_times[unit_id] = sort_interval_valid_times
                units_sort_interval[unit_id] = [sort_interval]

            # TODO: Process metrics and store in Units table.
            metrics_path = (sort_path / 'metrics_processed.json').exists()
            assert metrics_path.exists(
            ), f'Error: {metrics_path} does not exist when attempting to import {(SpikeSortingParameters() & key).fetch1()}'
            metrics_processed = json.load(metrics_path)

    def nightly_cleanup(self):
        """Clean up spike sorting directories that are not in the SpikeSorting table. 
        This should be run after AnalysisNwbFile().nightly_cleanup()

        :return: None
        """
        # get a list of the files in the spike sorting storage directory
        dir_names = next(os.walk(os.environ['SPIKE_SORTING_STORAGE_DIR']))[1]
        # now retrieve a list of the currently used analysis nwb files
        analysis_file_names = self.fetch('analysis_file_name')
        for dir in dir_names:
            if not dir in analysis_file_names:
                full_path = str(pathlib.Path(os.environ['SPIKE_SORTING_STORAGE_DIR']) / dir)
                print(f'removing {full_path}')
                shutil.rmtree(str(pathlib.Path(os.environ['SPIKE_SORTING_STORAGE_DIR']) / dir))

@schema
class AutomaticCurationParameters(dj.Manual):
    definition = """
    # Table for holding parameters for automatic aspects of curation
    automatic_curation_param_name: varchar(80)   #name of this parameter set
    ---
    automatic_curation_param_dict: BLOB         #dictionary of variables and values for automatic curation
    """


@schema
class AutomaticCurationSpikeSortingParameters(dj.Manual):
    definition = """
    # Table for holding the output
    -> AutomaticCurationParameters
    -> SpikeSorting
    ---
    -> SpikeSortingMetrics.proj(automatic_curation_cluster_metrics_list_name='cluster_metrics_list_name')
    """


@schema
class AutomaticCurationSpikeSorting(dj.Computed):
    definition = """
    # Table for holding the output of automated curation applied to each spike sorting
    -> AutomaticCurationSpikeSortingParameters
    ---
    -> AnalysisNwbfile
    units_object_id: varchar(40)           # Object ID for the units in NWB file
    curation_feed_uri='': varchar(1000)    # sortingview / figurl feed for curation; duplicated from SpikeSorting
    sorting_id: varchar(20)                # the sorting id of the new sorting that was added
    automatic_curation_results_dict=NULL: BLOB       #dictionary of outputs from automatic curation
    """

    def make(self, key):
        auto_curate_param_dict = (AutomaticCurationParameters & key).fetch1('automatic_curation_param_dict')
        # TODO: add burst parent detection and noise waveform detection

        key['automatic_curation_results_dict'] = dict()
        ss_key = (SpikeSorting & key).fetch1()
        key['curation_feed_uri'] = ss_key['curation_feed_uri']

        # check to see if there are updated metrics
        auto_curate_metrics_list = (AutomaticCurationSpikeSortingParameters() & key).fetch1('automatic_curation_cluster_metrics_list_name')
        orig_metrics_list = (SpikeSortingParameters() & key).fetch1('cluster_metrics_list_name')
        
        if auto_curate_metrics_list != orig_metrics_list:
            #TODO: replace code below and in CuratedSpikeSorting with function calls to avoid duplication
            # get the recording and the sorting from the workspace
            workspace = sortingview.load_workspace(ss_key['curation_feed_uri'])
            sorting_id = ss_key['sorting_id']
            # check to see if there are multiple sortings, and if so, get just the first one
            if sorting_id == 'none':
                print(f'AutomaticCurationSpikeSorting: no sorting_id in SpikeSorting, using the first sorting.')
                sorting = workspace.get_sorting_extractor(workspace.sorting_ids[0])
            else:
                sorting = workspace.get_sorting_extractor(sorting_id)

            recording = workspace.get_recording_extractor(workspace.recording_ids[0]) 

            #whiten the recording     
            with Timer(label=f'whitening and computing new quality metrics', verbose=True):
                filter_params = (SpikeSorterParameters & {'sorter_name': key['sorter_name'],
                                                        'parameter_set_name': key['parameter_set_name']}).fetch1('filter_parameter_dict')
                recording = st.preprocessing.whiten(
                    recording, seed=0, chunk_size=filter_params['filter_chunk_size'])

                tmpfile = tempfile.NamedTemporaryFile(dir='/stelmo/nwb/tmp')
                metrics_recording = se.CacheRecordingExtractor(recording, save_path=tmpfile.name, chunk_mb=10000)
                cluster_metrics_list_name = (AutomaticCurationSpikeSortingParameters & key).fetch1('automatic_curation_cluster_metrics_list_name')
                metrics = SpikeSortingMetrics().compute_metrics(cluster_metrics_list_name, metrics_recording, sorting)  
            
        
            # add a duplicate sorting with the new metrics
            sorting_label = key['sorter_name'] + '_' + key['parameter_set_name'] + '_' + cluster_metrics_list_name
            S_id = workspace.add_sorting(sorting=sorting, recording_id=workspace.recording_ids[0], 
                                         label=sorting_label)
            #TEST
            #S_id = sorting_id

             # Set external metrics that will appear in the units table
            external_metrics = [{'name': metric, 'label': metric, 'tooltip': metric,
                                'data': metrics[metric].to_dict()} for metric in metrics.columns]
            # change unit id to string
            for metric_ind in range(len(external_metrics)):
                for old_unit_id in metrics.index:
                    external_metrics[metric_ind]['data'][str(
                        old_unit_id)] = external_metrics[metric_ind]['data'].pop(old_unit_id)
                    # change nan to none so that json can handle it
                    if np.isnan(external_metrics[metric_ind]['data'][str(old_unit_id)]):
                        external_metrics[metric_ind]['data'][str(old_unit_id)] = None
            workspace.set_unit_metrics_for_sorting(
                        sorting_id=S_id, metrics=external_metrics)    

            print(f'To curate the spike sorting, go to https://sortingview.vercel.app/workspace?workspace={workspace.uri}&channel=franklab')

            # 3. Save the units and their updated metrics
            # load the AnalysisNWBFile from the original sort to get the sort_interval_valid times and the sort_interval
            orig_units = (SpikeSorting & key).fetch_nwb()[0]['units'].to_dataframe()
            sort_interval = orig_units.iloc[1]['sort_interval']
            sort_interval_valid_times = orig_units.iloc[1]['obs_intervals']

            # add the units with the metrics and labels to the file.
            print('\nSaving curated sorting results...')
            timestamps = SpikeSorting.get_recording_timestamps(key)
            units = dict()
            units_valid_times = dict()
            units_sort_interval = dict()
            unit_ids = sorting.get_unit_ids()
            for unit_id in unit_ids:
                #TODO: take units from existing units table rather than from the sorting?
                spike_times_in_samples = sorting.get_unit_spike_train(
                    unit_id=unit_id)
                units[unit_id] = timestamps[spike_times_in_samples]
                units_valid_times[unit_id] = sort_interval_valid_times
                units_sort_interval[unit_id] = [sort_interval]

            # Create a new analysis NWB file
            key['analysis_file_name'] = AnalysisNwbfile().create(key['nwb_file_name'])

            units_object_id, _ = AnalysisNwbfile().add_units(key['analysis_file_name'],
                                                            units, units_valid_times,
                                                            units_sort_interval,
                                                            metrics=metrics)
            # add the analysis file to the table
            AnalysisNwbfile().add(key['nwb_file_name'], key['analysis_file_name'])
            key['units_object_id'] = units_object_id
            key['sorting_id'] = S_id
        else:
            # note that the code below will need to change if the sorting is modified (e.g. duplicate spikes delete)
            key['analysis_file_name'] = ss_key['analysis_file_name']
            key['units_object_id'] = ss_key['units_object_id']
            key['sorting_id'] = ss_key['sorting_id']


        self.insert1(key)

@schema 
class CuratedSpikeSortingParameters(dj.Manual):
    definition = """
    -> AutomaticCurationSpikeSorting
    -> SpikeSortingMetrics.proj(final_cluster_metrics_list_name='cluster_metrics_list_name')
    """

@schema
class CuratedSpikeSorting(dj.Computed):
    definition = """
    # Table for holding the output of fully curated spike sorting
    -> CuratedSpikeSortingParameters
    ---
    -> AnalysisNwbfile    # New analysis NWB file to hold unit info
    units_object_id: varchar(40)           # Object ID for the units in NWB file
    """

    class Unit(dj.Part):
        definition = """
        # Table for holding sorted units
        -> master
        unit_id: int            # ID for each unit
        ---
        label='' :              varchar(80)      # optional label for each unit
        noise_overlap=-1 :      float    # noise overlap metric for each unit
        nn_hit_rate=-1:         float  # isolation score metric for each unit
        isi_violation=-1:       float # ISI violation score for each unit
        firing_rate=-1:         float   # firing rate
        num_spikes=-1:          int          # total number of spikes
        """

    def make(self, key):
        # define the list of properties. TODO: get this from table definition.
        unit_properties = ['label', 'nn_hit_rate', 'noise_overlap',
                           'isi_violation', 'firing_rate', 'num_spikes']

        # Creating the curated units table involves 4 steps:
        # 1. Merging units labeled for merge
        # 2. Recalculate metrics
        # 3. Inserting accepted units into new analysis NWB file and into the Curated Units table.

        # 1. Merge
        # We can get the new curated soring from the workspace.
        workspace_uri = (SpikeSorting & key).fetch1('curation_feed_uri')
        workspace = sortingview.load_workspace(workspace_uri=workspace_uri)
        target_sorting_id = (AutomaticCurationSpikeSorting & key).fetch1('sorting_id')
        if not target_sorting_id in workspace.sorting_ids:
            Warning(f'AutomaticCurationSpikeSorting sorting_id {target_sorting_id} not found in workspace; skipping')
            return

        #sorting = workspace.get_curated_sorting_extractor(workspace.sorting_ids[0])
        # There should be two sortings, corresponding to the 
        sorting = workspace.get_curated_sorting_extractor(target_sorting_id)

        # Get labels
        labels = workspace.get_sorting_curation(target_sorting_id)

        # turn labels to list of str, only including accepted units.
        accepted_units = []
        unit_labels = labels['labelsByUnit']
        for idx, unitId in enumerate(unit_labels):
            if 'accept' in unit_labels[unitId]:
                accepted_units.append(unitId)            

        # remove non-primary merged units
        if labels['mergeGroups']:
            for m in labels['mergeGroups']:
                if set(m[1:]).issubset(accepted_units):
                    for cell in m[1:]:
                        accepted_units.remove(cell)

        # get the labels for the accepted units
        labels_concat = []
        for unitId in accepted_units:
            label_concat = ','.join(unit_labels[unitId])
            labels_concat.append(label_concat)

        print(f'Found {len(accepted_units)} accepted units')

        # exit out if there are no labels or no accepted units
        if len(unit_labels) == 0 or len(accepted_units) == 0:
            print(f'{key}: no curation found or no accepted units')
            return

        # 2. Recalucate metrics for curated units to account for merges
        # get the recording extractor
        with Timer(label=f'Whitening and recomputing metrics', verbose=True):
            recording = workspace.get_recording_extractor(
                workspace.recording_ids[0])
            tmpfile = tempfile.NamedTemporaryFile(dir='/stelmo/nwb/tmp')
            recording = se.CacheRecordingExtractor(
                                recording, save_path=tmpfile.name, chunk_mb=10000)
            # whiten the recording
            filter_params = (SpikeSorterParameters & {'sorter_name': key['sorter_name'],
                                                    'parameter_set_name': key['parameter_set_name']}).fetch1('filter_parameter_dict')
            recording = st.preprocessing.whiten(
                recording, seed=0, chunk_size=filter_params['filter_chunk_size'])
            cluster_metrics_list_name = (CuratedSpikeSortingParameters & key).fetch1('final_cluster_metrics_list_name')
            metrics = SpikeSortingMetrics().compute_metrics(cluster_metrics_list_name, recording, sorting)

        # Limit the metrics to accepted units
        metrics = metrics.loc[accepted_units]

        # 3. Save the accepted, merged units and their metrics
        # load the AnalysisNWBFile from the original sort to get the sort_interval_valid times and the sort_interval
        orig_units = (SpikeSorting & key).fetch_nwb()[
            0]['units'].to_dataframe()
        sort_interval = orig_units.iloc[1]['sort_interval']
        sort_interval_valid_times = orig_units.iloc[1]['obs_intervals']

        # add the units with the metrics and labels to the file.
        print('\nSaving curated sorting results...')
        timestamps = SpikeSorting.get_recording_timestamps(key)
        units = dict()
        units_valid_times = dict()
        units_sort_interval = dict()
        unit_ids = sorting.get_unit_ids()
        for unit_id in unit_ids:
            if unit_id in accepted_units:
                spike_times_in_samples = sorting.get_unit_spike_train(
                    unit_id=unit_id)
                units[unit_id] = timestamps[spike_times_in_samples]
                units_valid_times[unit_id] = sort_interval_valid_times
                units_sort_interval[unit_id] = [sort_interval]

        # Create a new analysis NWB file
        key['analysis_file_name'] = AnalysisNwbfile().create(key['nwb_file_name'])

        units_object_id, _ = AnalysisNwbfile().add_units(key['analysis_file_name'],
                                                         units, units_valid_times,
                                                         units_sort_interval,
                                                         metrics=metrics, labels=labels_concat)
        # add the analysis file to the table
        AnalysisNwbfile().add(key['nwb_file_name'], key['analysis_file_name'])
        key['units_object_id'] = units_object_id

        # Insert entry to CuratedSpikeSorting table
        self.insert1(key)

        # Remove the non primary key entries.
        del key['units_object_id']
        del key['analysis_file_name']

        units_table = (CuratedSpikeSorting & key).fetch_nwb()[0]['units'].to_dataframe()

        # Add entries to CuratedSpikeSorting.Units table
        print('\nAdding to dj Unit table...')
        unit_key = key
        for unit_num, unit in units_table.iterrows():
            unit_key['unit_id'] = unit_num
            for property in unit_properties:
                if property in unit:
                    unit_key[property] = unit[property]
            CuratedSpikeSorting.Unit.insert1(unit_key)

        print('Done with dj Unit table.')

    def delete(self):
        """
        Extends the delete method of base class to implement permission checking
        """
        current_user_name = dj.config['database.user']
        entries = self.fetch()
        permission_bool = np.zeros((len(entries),))
        print(f'Attempting to delete {len(entries)} entries, checking permission...')
    
        for entry_idx in range(len(entries)):
            # check the team name for the entry, then look up the members in that team, then get their datajoint user names
            team_name = (SpikeSortingParameters & (SpikeSortingParameters & entries[entry_idx]).proj()).fetch1()['team_name']
            lab_member_name_list = (LabTeam.LabTeamMember & {'team_name': team_name}).fetch('lab_member_name')
            datajoint_user_names = []
            for lab_member_name in lab_member_name_list:
                datajoint_user_names.append((LabMember.LabMemberInfo & {'lab_member_name': lab_member_name}).fetch1('datajoint_user_name'))
            permission_bool[entry_idx] = current_user_name in datajoint_user_names
        if np.sum(permission_bool)==len(entries):
            print('Permission to delete all specified entries granted.')
            super().delete()
        else:
            raise Exception('You do not have permission to delete all specified entries. Not deleting anything.')
        
    def fetch_nwb(self, *attrs, **kwargs):
        return fetch_nwb(self, (AnalysisNwbfile, 'analysis_file_abs_path'), *attrs, **kwargs)

    def delete_extractors(self, key):
        """Delete directories with sorting and recording extractors that are no longer needed

        :param key: key to curated sortings where the extractors can be removed
        :type key: dict
        """
        # get a list of the files in the spike sorting storage directory
        dir_names = next(os.walk(os.environ['SPIKE_SORTING_STORAGE_DIR']))[1]
        # now retrieve a list of the currently used analysis nwb files
        analysis_file_names = (self & key).fetch('analysis_file_name')
        delete_list = []
        for dir in dir_names:
            if not dir in analysis_file_names:
                delete_list.append(dir)
                print(f'Adding {dir} to delete list')
        delete = input('Delete all listed directories (y/n)? ')
        if delete == 'y' or delete == 'Y':
            for dir in delete_list:
                shutil.rmtree(dir)
            return
        print('No files deleted')
    # def delete(self, key)
@schema
class UnitInclusionParameters(dj.Manual):
    definition = """
    unit_inclusion_param_name: varchar(80) # the name of the list of thresholds for unit inclusion
    ---
    max_noise_overlap=1:        float   # noise overlap threshold (include below) 
    min_nn_hit_rate=-1:         float   # isolation score threshold (include above)
    max_isi_violation=100:      float   # ISI violation threshold
    min_firing_rate=0:          float   # minimum firing rate threshold
    max_firing_rate=100000:     float   # maximum fring rate thershold
    min_num_spikes=0:           int     # minimum total number of spikes
    exclude_label_list=NULL:    BLOB    # list of labels to EXCLUDE
    """
    
    def get_included_units(self, curated_sorting_key, unit_inclusion_key):
        """given a reference to a set of curated sorting units and a specific unit inclusion parameter list, returns 
        the units that should be included

        :param curated_sorting_key: key to entries in CuratedSpikeSorting.Unit table
        :type curated_sorting_key: dict
        :param unit_inclusion_key: key to a single unit inclusion parameter set
        :type unit_inclusion_key: dict
        """

        curated_sortings = (CuratedSpikeSorting() & curated_sorting_key).fetch()
        inclusion_key = (UnitInclusionParameters & unit_inclusion_key).fetch1()
        units = (CuratedSpikeSorting().Unit() & curated_sortings &
                                               f'noise_overlap <= {inclusion_key["max_noise_overlap"]}' &
                                               f'nn_hit_rate >= {inclusion_key["min_nn_hit_rate"]}' &
                                               f'isi_violation <= {inclusion_key["max_isi_violation"]}' &
                                               f'firing_rate >= {inclusion_key["min_firing_rate"]}' &
                                               f'firing_rate <= {inclusion_key["max_firing_rate"]}' &
                                               f'num_spikes >= {inclusion_key["min_num_spikes"]}').fetch()
        #now exclude by label if it is specified
        if inclusion_key['exclude_label_list'] is not None:
            included_units = []
            for unit in units:
                labels = unit['label'].split(',')
                exclude = False
                for label in labels:
                    if label in inclusion_key['exclude_label_list']:
                        exclude = True
                if not exclude:
                    included_units.append(unit)   
            return included_units
        else:
            return units<|MERGE_RESOLUTION|>--- conflicted
+++ resolved
@@ -178,12 +178,7 @@
         '''
         key = dict()
         key['nwb_file_name'] = nwb_file_name
-<<<<<<< HEAD
-        sort_group_list = (SortGroup() & key).fetch()
-        (SortGroup & {'nwb_file_name': nwb_file_name}).delete()
-=======
         sort_group_list = (SortGroup() & key).fetch1()
->>>>>>> 71aa8e96
         for sort_group in sort_group_list:
             key['sort_group_id'] = sort_group
             self.insert(dj_replace(sort_group_list, sort_group_ref_list,
