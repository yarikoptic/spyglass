from operator import pos
import datajoint as dj
import ndx_franklab_novela
import numpy as np
import pynwb

from .common_ephys import Raw  # noqa: F401
from .common_interval import IntervalList, interval_list_contains
from .common_nwbfile import Nwbfile
from .common_session import Session  # noqa: F401
from .common_task import TaskEpoch
from .dj_helper_fn import fetch_nwb
from .nwb_helper_fn import get_data_interface, get_valid_intervals, estimate_sampling_rate, get_nwb_file, get_all_spatial_series

schema = dj.schema('common_behav')


@schema
class PositionSource(dj.Manual):
    definition = """
    -> Session
    -> IntervalList
    ---
    source : varchar(40)  # source of data; current options are "trodes" and "dlc" (deep lab cut)
    import_file_name: varchar(200) # path to import file if importing position data
    """

    def get_nwbf_position_source(self, nwb_file_name):
        """Given an nwb file name, gets the spatial series and Interval lists from the file, adds the interval 
        lists to the interval list table, and populates RawPosition if possible

        :param nwb_file_name: the name of the nwb_file
        :type nwb_file_name: string
        """
        nwb_file_abspath = Nwbfile.get_abs_path(nwb_file_name)
        nwbf = get_nwb_file(nwb_file_abspath)

        pos_dict = get_all_spatial_series(nwbf, verbose=True)
        key = dict()
        if pos_dict is not None:
            for epoch in pos_dict:
                pdict = pos_dict[epoch]
                # create the interval list and insert it
                pos_interval_list_name = self.get_pos_interval_name(epoch)
                interval_dict = dict()
                interval_dict['nwb_file_name'] = nwb_file_name
                interval_dict['interval_list_name'] = pos_interval_list_name 
                interval_dict['valid_times'] = pdict['valid_times']
                IntervalList().insert1(interval_dict, skip_duplicates=True)
                # add this interval list to the table
                key['nwb_file_name'] = nwb_file_name
                key['interval_list_name'] = pos_interval_list_name
                key['source'] = 'trodes'
                key['import_file_name'] = ''
                self.insert1(key)

    @staticmethod
    def get_pos_interval_name(pos_epoch_num):
        return f'pos {pos_epoch_num} valid times'


@schema
class RawPosition(dj.Imported):
    definition = """
    -> PositionSource
    ---
    raw_position_object_id: varchar(80)    # the object id of the spatial series for this epoch in the NWB file
    """

    def make(self, key):
        nwb_file_name = key['nwb_file_name']
        nwb_file_abspath = Nwbfile.get_abs_path(nwb_file_name)
        nwbf = get_nwb_file(nwb_file_abspath)

<<<<<<< HEAD
        position = get_data_interface(nwbf, 'position', pynwb.behavior.Position)
        if position is None:
            print(f'No position data interface found in {nwb_file_name}\n')
            return

        for pos_epoch, spatial_series in enumerate(position.spatial_series.values()):
            pos_interval_name = f'pos {pos_epoch} valid times'
            # get the valid intervals for the position data
            timestamps = np.asarray(spatial_series.timestamps)

            # estimate the sampling rate
            sampling_rate = estimate_sampling_rate(timestamps, 1.75)
            if sampling_rate < 0:
                raise ValueError(f'Error adding position data for position epoch {pos_epoch}')
            print('Processing raw position data. Estimated sampling rate: {} Hz'.format(sampling_rate))

            # add the valid intervals to the Interval list
            interval_dict = dict()
            interval_dict['nwb_file_name'] = key['nwb_file_name']
            interval_dict['interval_list_name'] = pos_interval_name
            # allow single skipped frames
            interval_dict['valid_times'] = get_valid_intervals(timestamps, sampling_rate, 2.5, 0)
            IntervalList().insert1(interval_dict, skip_duplicates=True)

            key['raw_position_object_id'] = position.object_id
            # TODO why is the SpatialSeries object_id not stored?
            # this is created when we populate the Task schema
            key['interval_list_name'] = pos_interval_name
            self.insert1(key, skip_duplicates=True)
=======
        pos_dict = get_all_spatial_series(nwbf)
        for epoch in pos_dict:
            if key['interval_list_name'] == PositionSource.get_pos_interval_name(epoch):
                pdict = pos_dict[epoch]
                key['raw_position_object_id'] = pdict['raw_position_object_id']
                self.insert1(key)
                break
>>>>>>> 567df9f9

    def fetch_nwb(self, *attrs, **kwargs):
        return fetch_nwb(self, (Nwbfile, 'nwb_file_abs_path'), *attrs, **kwargs)


@schema
class StateScriptFile(dj.Imported):
    definition = """
    -> TaskEpoch
    ---
    file_object_id: varchar(40)  # the object id of the file object
    """

    def make(self, key):
        """Add a new row to the StateScriptFile table. Requires keys "nwb_file_name", "file_object_id"."""
        nwb_file_name = key['nwb_file_name']
        nwb_file_abspath = Nwbfile.get_abs_path(nwb_file_name)
        nwbf = get_nwb_file(nwb_file_abspath)

        # TODO change to associated_files when NWB file changed.
        associated_files = nwbf.processing.get('associated files')
        if associated_files is None:
            print(f'No associated_files processing module found in {nwb_file_name}\n')
            return
        for associated_file_obj in associated_files.data_interfaces.values():
            if not isinstance(associated_file_obj, ndx_franklab_novela.AssociatedFiles):
                print(f'Data interface {associated_file_obj} within "associated files" processing module is not of '
                      f'type ndx_franklab_novela.AssociatedFiles\n')
                return
            # parse the task_epochs string
            epoch_list = associated_file_obj.task_epochs.split(',')
            # find the file associated with this epoch
            if str(key['epoch']) in epoch_list:
                key['file_object_id'] = associated_file_obj.object_id
                self.insert1(key)

    def fetch_nwb(self, *attrs, **kwargs):
        return fetch_nwb(self, (Nwbfile, 'nwb_file_abs_path'), *attrs, **kwargs)


@schema
class VideoFile(dj.Imported):
    definition = """
    -> TaskEpoch
    video_file_num = 0: int
    ---
    video_file_object_id: varchar(40)  # the object id of the file object
    """

    def make(self, key):
        nwb_file_name = key['nwb_file_name']
        nwb_file_abspath = Nwbfile.get_abs_path(nwb_file_name)
        nwbf = get_nwb_file(nwb_file_abspath)
        video = get_data_interface(nwbf, 'video', pynwb.behavior.BehavioralEvents)

        if video is None:
            print(f'No video data interface found in {nwb_file_name}\n')
            return

        # get the interval for the current TaskEpoch
        interval_list_name = (TaskEpoch() & key).fetch1('interval_list_name')
        valid_times = (IntervalList & {'nwb_file_name': key['nwb_file_name'],
                                       'interval_list_name': interval_list_name}).fetch1('valid_times')

        for video_obj in video.time_series.values():
            # check to see if the times for this video_object are largely overlapping with the task epoch times
            if len(interval_list_contains(valid_times, video_obj.timestamps) > .9 * len(video_obj.timestamps)):
                key['video_file_object_id'] = video_obj.object_id
                self.insert1(key)

    def fetch_nwb(self, *attrs, **kwargs):
        return fetch_nwb(self, (Nwbfile, 'nwb_file_abs_path'), *attrs, **kwargs)


@schema
class HeadDir(dj.Imported):
    definition = """
    -> Session
    ---
    nwb_object_id: int    # the object id of the data in the NWB file
    -> IntervalList       # the list of intervals for this object
    """

    def make(self, key):
        nwb_file_name = key['nwb_file_name']
        nwb_file_abspath = Nwbfile.get_abs_path(nwb_file_name)
        nwbf = get_nwb_file(nwb_file_abspath)
        # position data is stored in the Behavior module
        try:
            behav_mod = nwbf.get_processing_module('Behavior')
            headdir = behav_mod.data_interfaces['Head Direction']  # noqa: F841 TODO: make use of headdir
        except Exception:  # TODO: use more precise error check
            print(f'Unable to import HeadDir: no Behavior module found in {nwb_file_name}')
            return
        key['nwb_object_id'] = -1
        # this is created when we populate the Task schema
        key['interval_list_name'] = 'task epochs'
        self.insert1(key)


@schema
class Speed(dj.Imported):
    definition = """
    -> Session
    ---
    nwb_object_id: int    # the object id of the data in the NWB file
    -> IntervalList       # the list of intervals for this object
    """

    def make(self, key):
        nwb_file_name = key['nwb_file_name']
        nwb_file_abspath = Nwbfile.get_abs_path(nwb_file_name)
        nwbf = get_nwb_file(nwb_file_abspath)
        # position data is stored in the Behavior module
        try:
            behav_mod = nwbf.get_processing_module('Behavior')
            speed = behav_mod.data_interfaces['Speed']  # noqa: F841 TODO: make use of speed
        except Exception:  # TODO: use more precise error check
            print(f'Unable to import Speed: no Behavior module found in {nwb_file_name}')
            return
        key['nwb_object_id'] = -1
        # this is created when we populate the Task schema
        key['interval_list_name'] = 'task epochs'
        self.insert1(key)
 

@schema
class LinPos(dj.Imported):
    definition = """
    -> Session
    ---
    nwb_object_id: int    # the object id of the data in the NWB file
    -> IntervalList       # the list of intervals for this object
    """

    def make(self, key):
        nwb_file_name = key['nwb_file_name']
        nwb_file_abspath = Nwbfile.get_abs_path(nwb_file_name)
        nwbf = get_nwb_file(nwb_file_abspath)
        # position data is stored in the Behavior module
        try:
            behav_mod = nwbf.get_processing_module("Behavior")
            linpos = behav_mod.data_interfaces['Linearized Position']  # noqa: F841 TODO: make use of speed
        except Exception:  # TODO: use more precise error check
            print(f'Unable to import LinPos: no Behavior module found in {nwb_file_name}')
            return
        key['nwb_object_id'] = -1
        # this is created when we populate the Task schema
        key['interval_list_name'] = 'task epochs'
        self.insert1(key)<|MERGE_RESOLUTION|>--- conflicted
+++ resolved
@@ -1,7 +1,5 @@
-from operator import pos
 import datajoint as dj
 import ndx_franklab_novela
-import numpy as np
 import pynwb
 
 from .common_ephys import Raw  # noqa: F401
@@ -10,7 +8,7 @@
 from .common_session import Session  # noqa: F401
 from .common_task import TaskEpoch
 from .dj_helper_fn import fetch_nwb
-from .nwb_helper_fn import get_data_interface, get_valid_intervals, estimate_sampling_rate, get_nwb_file, get_all_spatial_series
+from .nwb_helper_fn import get_data_interface, get_nwb_file, get_all_spatial_series
 
 schema = dj.schema('common_behav')
 
@@ -26,7 +24,7 @@
     """
 
     def get_nwbf_position_source(self, nwb_file_name):
-        """Given an nwb file name, gets the spatial series and Interval lists from the file, adds the interval 
+        """Given an nwb file name, gets the spatial series and Interval lists from the file, adds the interval
         lists to the interval list table, and populates RawPosition if possible
 
         :param nwb_file_name: the name of the nwb_file
@@ -44,7 +42,7 @@
                 pos_interval_list_name = self.get_pos_interval_name(epoch)
                 interval_dict = dict()
                 interval_dict['nwb_file_name'] = nwb_file_name
-                interval_dict['interval_list_name'] = pos_interval_list_name 
+                interval_dict['interval_list_name'] = pos_interval_list_name
                 interval_dict['valid_times'] = pdict['valid_times']
                 IntervalList().insert1(interval_dict, skip_duplicates=True)
                 # add this interval list to the table
@@ -72,37 +70,6 @@
         nwb_file_abspath = Nwbfile.get_abs_path(nwb_file_name)
         nwbf = get_nwb_file(nwb_file_abspath)
 
-<<<<<<< HEAD
-        position = get_data_interface(nwbf, 'position', pynwb.behavior.Position)
-        if position is None:
-            print(f'No position data interface found in {nwb_file_name}\n')
-            return
-
-        for pos_epoch, spatial_series in enumerate(position.spatial_series.values()):
-            pos_interval_name = f'pos {pos_epoch} valid times'
-            # get the valid intervals for the position data
-            timestamps = np.asarray(spatial_series.timestamps)
-
-            # estimate the sampling rate
-            sampling_rate = estimate_sampling_rate(timestamps, 1.75)
-            if sampling_rate < 0:
-                raise ValueError(f'Error adding position data for position epoch {pos_epoch}')
-            print('Processing raw position data. Estimated sampling rate: {} Hz'.format(sampling_rate))
-
-            # add the valid intervals to the Interval list
-            interval_dict = dict()
-            interval_dict['nwb_file_name'] = key['nwb_file_name']
-            interval_dict['interval_list_name'] = pos_interval_name
-            # allow single skipped frames
-            interval_dict['valid_times'] = get_valid_intervals(timestamps, sampling_rate, 2.5, 0)
-            IntervalList().insert1(interval_dict, skip_duplicates=True)
-
-            key['raw_position_object_id'] = position.object_id
-            # TODO why is the SpatialSeries object_id not stored?
-            # this is created when we populate the Task schema
-            key['interval_list_name'] = pos_interval_name
-            self.insert1(key, skip_duplicates=True)
-=======
         pos_dict = get_all_spatial_series(nwbf)
         for epoch in pos_dict:
             if key['interval_list_name'] == PositionSource.get_pos_interval_name(epoch):
@@ -110,7 +77,6 @@
                 key['raw_position_object_id'] = pdict['raw_position_object_id']
                 self.insert1(key)
                 break
->>>>>>> 567df9f9
 
     def fetch_nwb(self, *attrs, **kwargs):
         return fetch_nwb(self, (Nwbfile, 'nwb_file_abs_path'), *attrs, **kwargs)
@@ -235,7 +201,7 @@
         # this is created when we populate the Task schema
         key['interval_list_name'] = 'task epochs'
         self.insert1(key)
- 
+
 
 @schema
 class LinPos(dj.Imported):
