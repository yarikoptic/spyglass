name: spyglass_test
channels:
  - conda-forge
  - defaults
  - franklab
  - edeno
dependencies:
  - python>=3.8,<3.10
  - jupyterlab>=3.*
  - pydotplus>=2.0.*
  - dask>=2.30
  - pip>=20.2.*
  - position_tools
  - track_linearization
  - replay_trajectory_classification
  - ripple_detection
  - trajectory_analysis_tools
  - matplotlib
  - seaborn
  - skan
  - bottleneck
  - ipympl
  - tqdm
  - nb_conda
  - pip:
    - mountainsort4
    - git+https://github.com/SpikeInterface/spikeinterface.git
    - pynwb>=2.0.0,<3
    - hdmf>=3.1.1,<=3.2.1
    - datajoint>=0.13.6
    - ghostipy
    - pymysql>=1.0.*
<<<<<<< HEAD
    - h5py==2.10.*
    - sortingview>=0.7.3
=======
    - sortingview>=0.8
>>>>>>> 6c979818
    - git+https://github.com/LorenFrankLab/ndx-franklab-novela.git
    - pyyaml
    - click<|MERGE_RESOLUTION|>--- conflicted
+++ resolved
@@ -30,12 +30,7 @@
     - datajoint>=0.13.6
     - ghostipy
     - pymysql>=1.0.*
-<<<<<<< HEAD
-    - h5py==2.10.*
-    - sortingview>=0.7.3
-=======
     - sortingview>=0.8
->>>>>>> 6c979818
     - git+https://github.com/LorenFrankLab/ndx-franklab-novela.git
     - pyyaml
     - click