import datajoint as dj

from .common_session import Session
from .common_region import BrainRegion
from .common_device import Probe
from .common_interval import IntervalList
from .common_filter import FirFilter

import spikeinterface as si
import pynwb
import re
import numpy as np
import json
import h5py as h5
from .common_nwbfile import Nwbfile, AnalysisNwbfile
from .nwb_helper_fn import get_valid_intervals, estimate_sampling_rate
from .dj_helper_fn import dj_replace

used = [Session, BrainRegion, Probe, IntervalList]

schema = dj.schema('common_ephys')


@schema
class ElectrodeGroup(dj.Imported):
    definition = """
    # grouping of electrodes corresponding to a physical probe
    -> Session
    electrode_group_name: varchar(80)  # electrode group name from NWBFile
    ---
    -> BrainRegion
    -> Probe
    description: varchar(80) # description of electrode group
    target_hemisphere: enum('Right','Left')
    """
    def make(self, key):
        nwb_file_name = key['nwb_file_name']
        nwb_file_abspath = Nwbfile.get_abs_path(nwb_file_name)
        with pynwb.NWBHDF5IO(path=nwb_file_abspath, mode='r') as io:
            nwbf = io.read()
            # fill in the groups
            egroups = list(nwbf.electrode_groups.keys())
            
            for eg_name in egroups:
                # for each electrode group, we get the group and add an electrode group entry.
                # as the ElectrodeGroup
                electrode_group = nwbf.get_electrode_group(eg_name)
                key['electrode_group_name'] = eg_name
                # check to see if the location is listed in the region.BrainRegion schema, and if not add it
                region_dict = dict()
                region_dict['region_name'] = electrode_group.location
                region_dict['subregion_name'] = ''
                region_dict['subsubregion_name'] = ''
                query = BrainRegion() & region_dict
                if len(query) == 0:
                    # this region isn't in the list, so add it
                    BrainRegion().insert1(region_dict)
                    query = BrainRegion() & region_dict
                    # we also need to get the region_id for this new region or find the right region_id
                region_id_dict = query.fetch1()
                key['region_id'] = region_id_dict['region_id']
                key['description'] = electrode_group.description
                # the following should probably be a function that returns the probe devices from the file
                probe_re = re.compile("probe")
                for d in nwbf.devices:
                    if probe_re.search(d):
                        if nwbf.devices[d] == electrode_group.device:
                            # this will match the entry in the device schema
                            key['probe_type'] = electrode_group.device.probe_type
                            break
                if 'probe_type' not in key:
                    key['probe_type'] = 'unknown-probe-type'
                self.insert1(key, skip_duplicates=True)

@schema
class Electrode(dj.Imported):
    definition = """
    -> ElectrodeGroup
    electrode_id: int               # the unique number for this electrode
    ---
    -> Probe.Electrode
    -> BrainRegion
    name='': varchar(80)           # unique label for each contact
    original_reference_electrode=-1: int # the configured reference electrode for this electrode 
    x=NULL: float                   # the x coordinate of the electrode position in the brain
    y=NULL: float                   # the y coordinate of the electrode position in the brain
    z=NULL: float                   # the z coordinate of the electrode position in the brain
    filtering: varchar(200)         # description of the signal filtering
    impedance=null: float                # electrode impedance
    bad_channel: enum("True","False")      # if electrode is 'good' or 'bad' as observed during recording
    x_warped=NULL: float                 # x coordinate of electrode position warped to common template brain
    y_warped=NULL: float                 # y coordinate of electrode position warped to common template brain
    z_warped=NULL: float                 # z coordinate of electrode position warped to common template brain
    contacts: varchar(80)           # label of electrode contacts used for a bipolar signal -- current workaround
    """

    def make(self, key):
        nwb_file_name = key['nwb_file_name']
        nwb_file_abspath = Nwbfile.get_abs_path(nwb_file_name)
        with pynwb.NWBHDF5IO(path=nwb_file_abspath, mode='r') as io:
            nwbf = io.read()
            # create the table of electrodes
            electrodes = nwbf.electrodes.to_dataframe()

            # Below it would be better to find the mapping between  nwbf.electrodes.colnames and the schema fields and
            # where possible, assign automatically. It would also help to be robust to missing fields and have them
            # assigned as empty if they don't exist in the nwb file in case people are not using our column names.

            for elect in electrodes.iterrows():
                key['electrode_group_name'] = elect[1].group_name
                key['electrode_id'] = elect[0]
                key['name'] = str(elect[0])
                key['probe_type'] = elect[1].group.device.probe_type
                key['probe_shank'] = elect[1].probe_shank
                key['probe_electrode'] = elect[1].probe_electrode 
                key['bad_channel'] = 'True' if elect[1].bad_channel else 'False'
                # look up the region
                region_dict = dict()
                region_dict['region_name'] = elect[1].group.location
                region_dict['subregion_name'] = ''
                region_dict['subsubregion_name'] = ''
                key['region_id'] = (BrainRegion() & region_dict).fetch1('region_id')
                key['x'] = elect[1].x
                key['y'] = elect[1].y
                key['z'] = elect[1].z
                key['x_warped'] = 0
                key['y_warped'] = 0
                key['z_warped'] = 0
                key['contacts'] = ''
                key['filtering'] = elect[1].filtering
                key['impedance'] = elect[1].imp
                try:
                    key['original_reference_electrode'] = elect[1].ref_elect
                except:
                    key['original_reference_electrode'] = -1
                self.insert1(key, skip_duplicates=True)

@schema
class ElectrodeSortingInfo(dj.Manual):
    definition = """
     -> Electrode
     ---
     sort_group=-1: int  # the number of the sorting group for this electrode
     reference_electrode=-1: int  # the electrode to use for reference. -1: no reference, -2: common median 
    """
    def __init__(self, *args):
        # do your custom stuff here
        super().__init__(*args)  # call the base implementation

    def initialize(self, nwb_file_name):
        '''
        Initialize the entries for the specified nwb file with the default values
        :param nwb_file_name:
        :return: None
        '''
        # add entries with default values for all fields
        electrodes = (Electrode() & {'nwb_file_name': nwb_file_name} & {'bad_channel': 'False'}) \
            .fetch()
        electrode_sorting_info = electrodes[['nwb_file_name', 'electrode_id']]
        self.insert(electrode_sorting_info, replace="True")


    def set_group_by_shank(self, nwb_file_name):
        '''
        :param: nwb_file_name - the name of the NWB file whose electrodes should be put into sorting groups
        :return: None
        Assign groups to all non-bad channel electrodes based on their shank:
        Electrodes from probes with 1 shank (e.g. tetrodes) are placed in a single group
        Electrodes from probes with multiple shanks (e.g. polymer probes) are placed in one group per shank
        '''
        # get the electrodes from this NWB file
        electrodes = (Electrode() & {'nwb_file_name' : nwb_file_name} & {'bad_channel' : 'False'}) \
            .fetch()
        # get the current sorting info
        elect_sort_info  = (ElectrodeSortingInfo() & {'nwb_file_name' : nwb_file_name}).fetch()
        if not len(elect_sort_info):
            print('Error in ElectrodeSortingInfo.set_group_by_shank: no sorting information found. Try initialize()')
        # if the current sorting info exists,
        # get a list of the electrode groups
        e_groups = np.unique(electrodes['electrode_group_name'])
        sort_group = 0
        for e_group in e_groups:
            # for each electrode group, get a list of the unique shank numbers
            shank_list = np.unique(electrodes['probe_shank'][electrodes['electrode_group_name'] == e_group])
            # get the indices of all electrodes in for this group / shank and set their sorting group
            for shank in shank_list:
                shank_elect = electrodes['electrode_id'][np.logical_and(electrodes['electrode_group_name'] == e_group,
                                                                        electrodes['probe_shank'] == shank)]
                 # create list of schema entries for insertion
                new_group = list()
                for elect in shank_elect:
                    new_group.append([elect, sort_group])
                # get the new replacement entries for the table
                self.insert(dj_replace(elect_sort_info, new_group, 'electrode_id', 'sort_group'),replace="True")
                sort_group += 1

    def set_group_by_electrode_group(self, nwb_file_name):
        '''
        :param: nwb_file_name - the name of the nwb whose electrodes should be put into sorting groups
        :return: None
        Assign groups to all non-bad channel electrodes based on their electrode group:
        '''
        # get the electrodes from this NWB file
        electrodes = (Electrode() & {'nwb_file_name': nwb_file_name} & {'bad_channel': 'False'}) \
            .fetch()
        e_groups = np.unique(electrodes['electrode_group_name'])
        # get the current sorting info
        elect_sort_info  = (ElectrodeSortingInfo() & {'nwb_file_name' : nwb_file_name}).fetch()
        sort_group = 0
        for e_group in e_groups:
            # get the indices of all electrodes in for this group / shank and set their sorting group
            eg_elect = electrodes['electrode_id'][electrodes['electrode_group_name'] == e_group]
            new_group = list()
            for elect in eg_elect:
                new_group.append([ elect, sort_group])
            self.insert(dj_replace(elect_sort_info, new_group, 'electrode_id', 'sort_group'), replace="True")
            sort_group += 1

    def set_reference_from_electrodes(self, nwb_file_name):
        '''
        Set the reference electrode from the original reference from the acquisition system
        :param: nwb_file_name - The name of the NWB file whose electrodes' references should be updated
        :return: Null
        '''
        # get the electrodes from this NWB file
        electrodes = (Electrode() & {'nwb_file_name': nwb_file_name} & {'bad_channel': 'False'}) \
            .fetch()
        # get the current reference info
        elect_ref_info  = (ElectrodeSortingInfo() & {'nwb_file_name' : nwb_file_name}).fetch()

        ref_elect = []
        for elect in electrodes:
            ref_elect.append([elect['electrode_id'], elect['original_reference_electrode']])
        self.insert(dj_replace(elect_ref_info, ref_elect, 'electrode_id', 'reference_electrode'), replace="True")

    def set_reference_from_list(self, nwb_file_name, elect_ref_list):
        '''
        Set the reference electrode from a list containing electrodes and reference electrodes
        :param: elect_ref_list - 2D array or list where each row is [electrode_id reference_electrode]
        :param: nwb_file_name - The name of the NWB file whose electrodes' references should be updated
        :return: Null
        '''
        # get the current reference info
        elect_ref_info = (ElectrodeSortingInfo() & {'nwb_file_name': nwb_file_name}).fetch()
        self.insert(dj_replace(elect_ref_info, elect_ref_list, 'electrode_id', 'reference_electrode'), replace="True")

    def write_prb(self, nwb_file_name, prb_file_name):
        '''
        Writes a prb file containing informaiton on the sorting groups and their geometry for use with the
        SpikeInterface package. See the SpikeInterface documentation for details on prb file format.
        :param nwb_file_name: the name of the nwb file for the session you wish to use
        :param prb_file_name: the name of the output prb file
        :return: None
        '''
        # try to open the output file
        try:
            prbf = open(prb_file_name, 'w')
        except:
            print(f'Error opening prb file {prb_file_name}')
            return

        # create the channel_groups dictiorary
        channel_group = dict()
        # Get the list of electrodes and their sort groups
        sort_electrodes = (ElectrodeSortingInfo() & {'nwb_file_name': nwb_file_name}).fetch()
        sort_groups = np.unique(sort_electrodes['sort_group']).tolist()
        max_group = int(np.max(np.asarray(sort_groups)))
        electrodes = (Electrode() & {'nwb_file_name': nwb_file_name}).fetch()
        # get the relative x and y positions of each electrode in each probe.

        for sort_group in sort_groups:
            channel_group[sort_group] = dict()
            channel_group[sort_group]['channels'] = sort_electrodes['electrode_id'][sort_electrodes['sort_group'] ==
                                                                             sort_group].tolist()
            geometry = list()
            label = list()
            for electrode_id in channel_group[sort_group]['channels']:
                # get the relative x and y locations of this channel from the probe table
                probe_electrode = int(electrodes['probe_electrode'][electrodes['electrode_id'] == electrode_id])
                rel_x, rel_y = (Probe().Electrode() & {'probe_electrode' : probe_electrode}).fetch(
                    'rel_x','rel_y')
                rel_x = float(rel_x)
                rel_y = float(rel_y)
                geometry.append([rel_x, rel_y])
                label.append(str(electrode_id))
            channel_group[sort_group]['geometry'] = geometry
            channel_group[sort_group]['label'] = label
        # write the prf file in their odd format
        prbf.write('channel_groups = {\n')
        for group in channel_group.keys():
            prbf.write(f'    {int(group)}:\n')
            prbf.write('        {\n')
            for field in channel_group[group]:
                prbf.write("          '{}': ".format(field))
                prbf.write(json.dumps(channel_group[group][field]) + ',\n')
            if int(group) != max_group:
                prbf.write('        },\n')
            else:
                prbf.write('        }\n')
        prbf.write('    }\n')
        prbf.close()
        # use the spikeinterface function to write the prb file

@schema
class SpikeSorter(dj.Manual):
    definition = """
    sorter_name: varchar(80) # the name of the spike sorting algorithm
    """
    def insert_from_spikeinterface(self):
        '''
        Add each of the sorters from spikeinterface.sorters 
        :return: None
        '''
        self.delete()
        sorters = si.sorters.available_sorters()
        for sorter in sorters:
            self.insert1({'sorter_name' : sorter}, replace="True")

@schema
class SpikeSorterParameters(dj.Manual):
    definition = """
    -> SpikeSorter 
    parameter_set_name: varchar(80) # label for this set of parameters
    ---
    parameter_dict: blob # dictionary of parameter names and values
    """

    def insert_from_spikeinterface(self):
        '''
        Add each of the default parameter dictionaries from spikeinterface.sorters
        :return: None
        '''
        sorters = si.sorters.available_sorters()
        # check to see that the sorter is listed in the SpikeSorter schema
        sort_param_dict = dict()
        sort_param_dict['parameter_set_name'] = 'default'
        for sorter in sorters:
            if len((SpikeSorter() & {'sorter_name' : sorter}).fetch()):
                sort_param_dict['sorter_name'] = sorter
                sort_param_dict['parameter_dict'] = si.sorters.get_default_params(sorter)
                self.insert1(sort_param_dict, replace="True")
            else:
                print(f'Error in SpikeSorterParameter: sorter {sorter} not in SpikeSorter schema')
                continue

# Note: Unit and SpikeSorting need to be developed further and made compatible with spikeinterface

@schema
class SpikeSorting(dj.Manual):
    definition = """
    -> Session
    -> SpikeSorterParameters 
    ---
    nwb_object_id: varchar(256) # the NWB object holding information about this sort. 
    """

@schema
class Unit(dj.Manual):
    definition = """
    -> Session
    unit_id: int # unique identifier for this unit in this session
    ---
    -> ElectrodeGroup
    -> IntervalList
    cluster_name: varchar(80)   # the name for this cluster (e.g. t5 c4)
    nwb_object_id: int      # the object_id for the spikes; once the object is loaded, use obj.get_unit_spike_times
    """

    def insert_from_nwbfile(self, nwbf, *, nwb_file_name):
        interval_list_dict = dict()
        interval_list_dict['nwb_file_name'] = nwb_file_name
        if nwbf.units is None:
            print(f'Unable to import units: No units found in {nwb_file_name}')
            return
        units = nwbf.units.to_dataframe()
        for unum in range(len(units)):
            # for each unit we first need to an an interval list for this unit
            interval_list_dict['interval_list_name'] = 'unit {} interval list'.format(
                unum)
            interval_list_dict['valid_times'] = np.asarray(
                units.iloc[unum]['obs_intervals'])
            IntervalList().insert1(
                interval_list_dict, skip_duplicates=True)
            key = {'nwb_file_name': nwb_file_name}
            try:
                key['unit_id'] = units.iloc[unum]['id']
            except:
                key['unit_id'] = unum

            egroup = units.iloc[unum]['electrode_group']
            key['electrode_group_name'] = egroup.name
            key['interval_list_name'] = interval_list_dict['interval_name']
            key['cluster_name'] = units.iloc[unum]['cluster_name']
            #key['spike_times'] = np.asarray(units.iloc[unum]['spike_times'])
            key['nwb_object_id'] = -1  # FIX
            self.insert1(key)

# Here IntervalList defines the valid time intervals for the raw

@schema
class Raw(dj.Imported):
    definition = """
    # Raw voltage timeseries data, electricalSeries in NWB
    -> Session
    ---
    -> IntervalList
    nwb_object_id: varchar(80)  # the NWB object ID for loading this object from the file
    sampling_rate: float                            # Sampling rate calculated from data, in Hz
    comments: varchar(80)
    description: varchar(80)
    """
    def __init__(self, *args):
        # do your custom stuff here
        super().__init__(*args)  # call the base implementation

    def make(self, key):
        nwb_file_name = key['nwb_file_name']
        nwb_file_abspath = Nwbfile.get_abs_path(nwb_file_name)
        with pynwb.NWBHDF5IO(path=nwb_file_abspath, mode='r') as io:
            nwbf = io.read()
            raw_interval_name = "raw data valid times"
            # get the acquisition object
            try:
                rawdata = nwbf.get_acquisition()
            except:
                print(f'WARNING: Unable to get aquisition object in: {nwb_file_abspath}')
                return
            print('Estimating sampling rate...')
            # NOTE: Only use first 1e6 timepoints to save time
            sampling_rate = estimate_sampling_rate(np.asarray(rawdata.timestamps[:1000000]), 1.5)
            print(f'Estimated sampling rate: {sampling_rate}')
            key['sampling_rate'] = sampling_rate
            # get the list of valid times given the specified sampling rate.
            interval_dict = dict()
            interval_dict['nwb_file_name'] = key['nwb_file_name']
            interval_dict['interval_list_name'] = raw_interval_name
            interval_dict['valid_times'] = get_valid_intervals(np.asarray(rawdata.timestamps), key['sampling_rate'],
                                                                  1.75, 0)
            IntervalList().insert1(interval_dict, skip_duplicates=True)

            # now insert each of the electrodes as an individual row, but with the same nwb_object_id
            key['nwb_object_id'] = rawdata.object_id
            key['sampling_rate'] = sampling_rate
            print(f'Importing raw data: Estimated sampling rate:\t{key["sampling_rate"]} Hz')
            print(f'                    Number of valid intervals:\t{len(interval_dict["valid_times"])}')
            key['interval_list_name'] = raw_interval_name
            key['comments'] = rawdata.comments
            key['description'] = rawdata.description
            self.insert1(key, skip_duplicates='True')

    def nwb_object(self, key):
        # return the nwb_object; FIX: this should be replaced with a fetch call. Note that we're using the raw file
        # so we can modify the other one. 
        # NOTE: This leaves the file open, which means that it cannot be appended to. This should be fine normally
        nwb_file_name = key['nwb_file_name']

        # TO DO: This likely leaves the io object in place and the file open. Fix
        io = pynwb.NWBHDF5IO(path=nwb_file_name, mode='r')
        nwbf = io.read()
        # get the object id
        nwb_object_id = (self & {'nwb_file_name' : key['nwb_file_name']}).fetch1('nwb_object_id')
        return nwbf.objects[nwb_object_id]


@schema
class LFPSelection(dj.Manual):
    definition = """
     -> Session
     """

    class LFPElectrode(dj.Part):
        definition = """
        -> master
        -> Electrode
        """

    def set_lfp_electrodes(self, nwb_file_name, electrode_list):
        '''
        Removes all electrodes for the specified nwb file and then adds back the electrodes in the list
        :param nwb_file_name: string - the name of the nwb file for the desired session
        :param electrode_list: list of electrodes to be used for LFP
        :return:
        '''
        # remove the electrodes
        (LFPSelection().LFPElectrode() & {'nwb_file_name' : nwb_file_name}).delete()
        # TO DO: do this in a better way
        all_electrodes = Electrode.fetch(as_dict=True)
        primary_key = Electrode.primary_key
        for e in all_electrodes:
            # create a dictionary so we can insert new elects
            if e['electrode_id'] in electrode_list:
                lfpelectdict = {k: v for k, v in e.items() if k in primary_key}
                LFPSelection.LFPElectrode.insert1(lfpelectdict, replace='True')


@schema
class LFP(dj.Imported):
    definition = """
<<<<<<< HEAD
    -> LFPElectrode                         # the LFP electrodes selected
    ---
    -> Raw                                  # the Raw data this LFP is computed from
    -> Session    # the linked session the LFP data is stored in
=======
    -> LFPSelection
    ---
>>>>>>> 70c4f7bb
    -> IntervalList         # the valid intervals for the data
    -> FirFilter                 # the filter used for the data
    nwb_object_id: varchar(80)  # the NWB object ID for loading this object from the linked file
    sampling_rate: float # the sampling rate, in HZ
    """
<<<<<<< HEAD
    @property
    def key_source(self):
        # get a list of the sessions for which we want to compute the LFP
        return Session()
=======
>>>>>>> 70c4f7bb

    def make(self, key):
       # get the NWB object with the data; FIX: change to fetch with additional infrastructure
        rawdata = Raw().nwb_object(key)
        sampling_rate, interval_name = (Raw() & key).fetch1('sampling_rate', 'interval_name')
<<<<<<< HEAD
        key['interval_name'] = interval_name
=======
        key['interval_list_name'] = interval_name
>>>>>>> 70c4f7bb
        sampling_rate = int(np.round(sampling_rate))
        key['sampling_rate'] = sampling_rate


        # TEMPORARY HARD CODED FILTERED DATA PATH
        filtered_data_path = '/data/nwb_builder_test_data/filtered_data/'
        nwb_file_name = key['nwb_file_name']
        #target 1 KHz sampling rate
        decimation = sampling_rate // 1000

        valid_times = (IntervalList() & {'nwb_file_name': key['nwb_file_name'] ,
<<<<<<< HEAD
                                                          'interval_name': interval_name}).fetch1('valid_times')
=======
                                                          'interval_list_name': interval_name}).fetch1('valid_times')
>>>>>>> 70c4f7bb
        # get the LFP filter that matches the raw data
        filter = (FirFilter() & {'filter_name' : 'LFP 0-400 Hz'} & {'filter_sampling_rate':
                                                                                  sampling_rate}).fetch(as_dict=True)

        # there should only be one filter that matches, so we take the first of the dictionaries
        key['filter_name'] = filter[0]['filter_name']
        key['filter_sampling_rate'] = filter[0]['filter_sampling_rate']

        filter_coeff = filter[0]['filter_coeff']
        if len(filter_coeff) == 0:
            print(f'Error in LFP: no filter found with data sampling rate of {sampling_rate}')
            return None


        # get the list of selected LFP Channels from LFPElectrode
<<<<<<< HEAD
        electrode_keys = (LFPElectrode & key).fetch('KEY')
=======
        electrode_keys = (LFPSelection.LFPElectrode & key).fetch('KEY')
>>>>>>> 70c4f7bb
        electrode_id_list = list(k['electrode_id'] for k in electrode_keys)

        #TO DO: go back to filter_data_nwb when appending multiple times to NWB files is fixed.

<<<<<<< HEAD
        """
        nwb_out_file_name = common_session.LinkedNwbfile().create(key['nwb_file_name'])
        print(f'output file name {nwb_out_file_name}')

        FirFilter().filter_data_nwb(nwb_out_file_name, rawdata.timestamps, rawdata.data,
                                                  filter_coeff, valid_times, electrode_id_list, decimation)
        """
        h5file_name = FirFilter().filter_data_hdf5(filtered_data_path, rawdata.timestamps,
                                                                    rawdata.data, filter_coeff, valid_times,
                                                                               electrode_id_list, decimation)

        # create a linked NWB file with a new electrical series and link these new data to it. This is TEMPORARY
        linked_file_name = Nwbfile().get_name_without_create(nwb_file_name)
=======
        nwb_out_file_name = AnalysisNwbfile().create(key['nwb_file_name'])
        print(f'output file name {nwb_out_file_name}')

        FirFilter().filter_data_nwb(nwb_out_file_name, rawdata.timestamps, rawdata.data,
                                    filter_coeff, valid_times, electrode_id_list, decimation)
        
        h5file_name = FirFilter().filter_data_hdf5(filtered_data_path, rawdata.timestamps,
                                                    rawdata.data, filter_coeff, valid_times,
                                                    electrode_id_list, decimation)

        # create a linked NWB file with a new electrical series and link these new data to it. This is TEMPORARY
        linked_file_name = AnalysisNwbfile().get_name_without_create(nwb_file_name)
>>>>>>> 70c4f7bb

        key['linked_file_name'] = linked_file_name
        key['linked_file_location'] = linked_file_name

<<<<<<< HEAD
        io_in = pynwb.NWBHDF5IO(nwb_file_name, mode='r')
=======
        io_in = pynwb.NWBHDF5IO(path=nwb_file_name, mode='r')
>>>>>>> 70c4f7bb
        nwbf = io_in.read()
        nwbf_out = nwbf.copy()

       #FIX to be indeces into electrodes, not electrode_ids
        electrode_table_region = nwbf_out.create_electrode_table_region(electrode_id_list,
                                                                        'filtered electrode table')
        print('past append')

        # open the hdf5 file and get the datasets from it
        with h5.File(h5file_name, 'r') as infile:
            filtered_data = infile.get('filtered_data')
            timestamps = infile.get('timestamps')

            lfp_description = f'LFP {filter[0]["filter_low_pass"]} Hz to {filter[0]["filter_high_pass"]} Hz '
            print(f'writing new NWB file {linked_file_name}')
            with pynwb.NWBHDF5IO(path=linked_file_name, mode='a', manager=io_in.manager) as io:
                es = pynwb.ecephys.ElectricalSeries('LFP', filtered_data, electrode_table_region,
                                                    timestamps=timestamps, description=lfp_description)
                nwbf_out.add_analysis(es)
                io.write(nwbf_out)
                key['nwb_object_id'] = es.object_id

            io_in.close()
        # loop through all of the electrodes and insert a row for each one
        for electrode in electrode_id_list:
            key['electrode_id'] = electrode
            print(key)
            self.insert1(key)


@schema
<<<<<<< HEAD
class LFPBandElectrode(dj.Manual):
    definition = """
    -> LFPElectrode
    ---
    reference_electrode=-1: int     # The reference electrode to use. -1 for none
    -> FirFilter # the filter to be used for this LFP Band 
    use_for_band = 'False': enum('True', 'False') # True if this electrode should be filtered in this band
    """

@schema
class LFPBand(dj.Computed):
    definition = """
    -> LFPBandElectrode
    ---
    -> LFP
    -> IntervalList
    nwb_object_id: varchar(80)  # the NWB object ID for loading this object from the file
    sampling_rate: float # the sampling rate, in HZ
    """

@schema
class DecompSeries(dj.Computed):
    definition = """
    # Raw power timeseries data
    -> Session
    -> LFP
    ---
    -> IntervalList
    nwb_object_id: varchar(255)  # the NWB object ID for loading this object from the file
    sampling_rate: float                                # Sampling rate, in Hz
    metric: enum("phase","amplitude","power")  # Metric represented in data
    comments: varchar(80)
    description: varchar(80)
    """
=======
class LFPBandSelection(dj.Manual):
    definition = """
    -> Session
    """

    class LFPBandElectrode(dj.Part):
        definition = """
        -> master
        -> LFPSelection.LFPElectrode # the LFP electrode to be filtered LFP
        -> FirFilter                 # the filter to used for the data        
        -> IntervalList # the set of times to be filtered
        reference_elect_id = -1: int # the reference electrode to use; -1 for no reference
        ---
        """

    def set_lfp_band_electrodes(self, nwb_file_name, electrode_list, filter_name, interval_name, reference_electrode_list):
        '''
        Adds an entry for each electrode in the electrode_list with the specified filter, interval_list, and reference electrode.
        Also removes any entries that have the same filter, interval list and reference electrode but are not in the electrode_list.
        :param nwb_file_name: string - the name of the nwb file for the desired session
        :param electrode_list: list of LFP electrodes to be filtered
        :param filter_name: the name of the filter (from the FirFilter schema)
        :param interval_name: the name of the interval list (from the IntervalList schema)
        :param reference_electrode_list: A single electrode id corresponding to the reference to use for all electrodes or a list with one element per entry in the electrode_list
        :return:
        '''
        # Error checks on parameters
        # electrode_list
        available_electrodes = (LFPSelection().LFPElectrode() & {'nwb_file_name' : nwb_file_name}).fetch('electrode_id')[0]
        if not np.all(np.isin(electrode_list,available_electrodes)):
            raise ValueError('All elements in electrode_list must be valid electrode_ids in the LFPSelection table')
        #filter_name
        if not len(FirFilter() & {'filter_name' : filter_name}).fetch():
            raise ValueError(f'filter {filter_name} is not in the FirFilter table')
        #interval_list
        if not len(IntervalList() & {'interval_name' : interval_name}).fetch():
            raise ValueError(f'interval list {interval_list} is not in the IntervalList table; the list must be added before this function is called')
        # reference_electrode_list
        if len(reference_electrode_list) != 1 or len(reference_electrode_list) != len(electrode_list):
            raise ValueError(f'reference_electrode_list must contain either 1 or len(electrode_list) elements')
        if not np.all(np.isin(reference_electrode_list,available_electrodes)):
            raise ValueError('All elements in reference_electrode_list must be valid electrode_ids in the LFPSelection table')
        
        # make a list of all the references
        ref_list = np.zeros((len(electrode_list),))
        ref_list[:] = reference_electrode_list       

        #get all of the current entries and delete any that are not in the list
        key = dict()
        key['nwb_file_name'] = nwb_file_name
        key['filter_name'] = filter_name
        key['interval_name'] = interval_name
        elect_id, ref_id = (LFPBandElectrode() & key).fetch('electrode_id', 'reference_elect_id')
        for e, r in zip(elect_id, ref_id): 
            if not len(np.where((electrode_list == e) & (ref_list == r))[0]):
                key['electrode_id'] = e
                key['reference_elect_id'] = r
                (LFPBandElectrode() & key).delete()

        #iterate through all of the new elements and add them
        for e, r in zip(electrode_list, ref_list):
            key['electrode_id'] = e
            key['reference_elect_id'] = r
            LFPBandElectrode().insert1(key)


# TODO: FirFilter needs to be fixed
# @schema
# class LFPBand(dj.Computed):
#     definition = """
#     -> LFPBandElectrode
#     ---
#     -> LFP
#     -> IntervalList
#     nwb_object_id: varchar(80)  # the NWB object ID for loading this object from the file
#     sampling_rate: float # the sampling rate, in HZ
#     """

# TODO: FirFilter needs to be fixed
# @schema
# class DecompSeries(dj.Computed):
#     definition = """
#     # Raw power timeseries data
#     -> Session
#     -> LFP
#     ---
#     -> IntervalList
#     nwb_object_id: varchar(255)  # the NWB object ID for loading this object from the file
#     sampling_rate: float                                # Sampling rate, in Hz
#     metric: enum("phase","amplitude","power")  # Metric represented in data
#     comments: varchar(80)
#     description: varchar(80)
#     """
>>>>>>> 70c4f7bb
<|MERGE_RESOLUTION|>--- conflicted
+++ resolved
@@ -496,37 +496,19 @@
 @schema
 class LFP(dj.Imported):
     definition = """
-<<<<<<< HEAD
-    -> LFPElectrode                         # the LFP electrodes selected
-    ---
-    -> Raw                                  # the Raw data this LFP is computed from
-    -> Session    # the linked session the LFP data is stored in
-=======
     -> LFPSelection
     ---
->>>>>>> 70c4f7bb
     -> IntervalList         # the valid intervals for the data
     -> FirFilter                 # the filter used for the data
     nwb_object_id: varchar(80)  # the NWB object ID for loading this object from the linked file
     sampling_rate: float # the sampling rate, in HZ
     """
-<<<<<<< HEAD
-    @property
-    def key_source(self):
-        # get a list of the sessions for which we want to compute the LFP
-        return Session()
-=======
->>>>>>> 70c4f7bb
 
     def make(self, key):
        # get the NWB object with the data; FIX: change to fetch with additional infrastructure
         rawdata = Raw().nwb_object(key)
         sampling_rate, interval_name = (Raw() & key).fetch1('sampling_rate', 'interval_name')
-<<<<<<< HEAD
-        key['interval_name'] = interval_name
-=======
         key['interval_list_name'] = interval_name
->>>>>>> 70c4f7bb
         sampling_rate = int(np.round(sampling_rate))
         key['sampling_rate'] = sampling_rate
 
@@ -537,12 +519,7 @@
         #target 1 KHz sampling rate
         decimation = sampling_rate // 1000
 
-        valid_times = (IntervalList() & {'nwb_file_name': key['nwb_file_name'] ,
-<<<<<<< HEAD
-                                                          'interval_name': interval_name}).fetch1('valid_times')
-=======
-                                                          'interval_list_name': interval_name}).fetch1('valid_times')
->>>>>>> 70c4f7bb
+        valid_times = (IntervalList() & {'nwb_file_name': key['nwb_file_name'] ,  'interval_list_name': interval_name}).fetch1('valid_times')
         # get the LFP filter that matches the raw data
         filter = (FirFilter() & {'filter_name' : 'LFP 0-400 Hz'} & {'filter_sampling_rate':
                                                                                   sampling_rate}).fetch(as_dict=True)
@@ -558,30 +535,12 @@
 
 
         # get the list of selected LFP Channels from LFPElectrode
-<<<<<<< HEAD
-        electrode_keys = (LFPElectrode & key).fetch('KEY')
-=======
+
         electrode_keys = (LFPSelection.LFPElectrode & key).fetch('KEY')
->>>>>>> 70c4f7bb
         electrode_id_list = list(k['electrode_id'] for k in electrode_keys)
 
         #TO DO: go back to filter_data_nwb when appending multiple times to NWB files is fixed.
 
-<<<<<<< HEAD
-        """
-        nwb_out_file_name = common_session.LinkedNwbfile().create(key['nwb_file_name'])
-        print(f'output file name {nwb_out_file_name}')
-
-        FirFilter().filter_data_nwb(nwb_out_file_name, rawdata.timestamps, rawdata.data,
-                                                  filter_coeff, valid_times, electrode_id_list, decimation)
-        """
-        h5file_name = FirFilter().filter_data_hdf5(filtered_data_path, rawdata.timestamps,
-                                                                    rawdata.data, filter_coeff, valid_times,
-                                                                               electrode_id_list, decimation)
-
-        # create a linked NWB file with a new electrical series and link these new data to it. This is TEMPORARY
-        linked_file_name = Nwbfile().get_name_without_create(nwb_file_name)
-=======
         nwb_out_file_name = AnalysisNwbfile().create(key['nwb_file_name'])
         print(f'output file name {nwb_out_file_name}')
 
@@ -593,17 +552,12 @@
                                                     electrode_id_list, decimation)
 
         # create a linked NWB file with a new electrical series and link these new data to it. This is TEMPORARY
-        linked_file_name = AnalysisNwbfile().get_name_without_create(nwb_file_name)
->>>>>>> 70c4f7bb
+        linked_file_name = AnalysisNwbfile().get_name_without_create(nwb_file_name
 
         key['linked_file_name'] = linked_file_name
         key['linked_file_location'] = linked_file_name
 
-<<<<<<< HEAD
-        io_in = pynwb.NWBHDF5IO(nwb_file_name, mode='r')
-=======
         io_in = pynwb.NWBHDF5IO(path=nwb_file_name, mode='r')
->>>>>>> 70c4f7bb
         nwbf = io_in.read()
         nwbf_out = nwbf.copy()
 
@@ -635,42 +589,6 @@
 
 
 @schema
-<<<<<<< HEAD
-class LFPBandElectrode(dj.Manual):
-    definition = """
-    -> LFPElectrode
-    ---
-    reference_electrode=-1: int     # The reference electrode to use. -1 for none
-    -> FirFilter # the filter to be used for this LFP Band 
-    use_for_band = 'False': enum('True', 'False') # True if this electrode should be filtered in this band
-    """
-
-@schema
-class LFPBand(dj.Computed):
-    definition = """
-    -> LFPBandElectrode
-    ---
-    -> LFP
-    -> IntervalList
-    nwb_object_id: varchar(80)  # the NWB object ID for loading this object from the file
-    sampling_rate: float # the sampling rate, in HZ
-    """
-
-@schema
-class DecompSeries(dj.Computed):
-    definition = """
-    # Raw power timeseries data
-    -> Session
-    -> LFP
-    ---
-    -> IntervalList
-    nwb_object_id: varchar(255)  # the NWB object ID for loading this object from the file
-    sampling_rate: float                                # Sampling rate, in Hz
-    metric: enum("phase","amplitude","power")  # Metric represented in data
-    comments: varchar(80)
-    description: varchar(80)
-    """
-=======
 class LFPBandSelection(dj.Manual):
     definition = """
     -> Session
@@ -763,5 +681,4 @@
 #     metric: enum("phase","amplitude","power")  # Metric represented in data
 #     comments: varchar(80)
 #     description: varchar(80)
-#     """
->>>>>>> 70c4f7bb
+#     """